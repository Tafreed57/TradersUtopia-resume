--- conflicted
+++ resolved
@@ -193,10 +193,7 @@
   sectionId   String?
   creatorId   String      // Admin who created the channel
   position    Int         @default(0)
-<<<<<<< HEAD
-=======
   isTrackRecord Boolean   @default(false) // Mark if this is the track record channel
->>>>>>> b90b7f25
   createdAt   DateTime    @default(now())
   updatedAt   DateTime    @updatedAt
   
@@ -211,10 +208,7 @@
   @@index([sectionId])
   @@index([creatorId])
   @@index([position])
-<<<<<<< HEAD
-=======
   @@index([isTrackRecord])
->>>>>>> b90b7f25
   @@map("channels")
 }
 
