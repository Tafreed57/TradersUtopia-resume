<<<<<<< HEAD
// This is your Prisma schema file,
// learn more about it in the docs: https://pris.ly/d/prisma-schema

// Looking for ways to speed up your queries, or scale easily with your serverless or edge functions?
// Try Prisma Accelerate: https://pris.ly/cli/accelerate-init

generator client {
  provider = "prisma-client-js"
  binaryTargets = ["native", "rhel-openssl-1.0.x", "rhel-openssl-3.0.x"]
}

datasource db {
  provider = "postgresql"
  url      = env("DATABASE_URL")
}

model Profile {
  id       String    @id @default(cuid())
  userId   String    @unique
  name     String
  email    String    @db.Text
  imageUrl String?   @db.Text
  servers  Server[]
  members  Member[]
  channels Channel[]

  // Payment fields
  subscriptionStatus SubscriptionStatus @default(FREE)
  subscriptionStart  DateTime?
  subscriptionEnd    DateTime?
  stripeCustomerId   String?
  stripeSessionId    String?
  stripeProductId    String?

  // Two-Factor Authentication
  twoFactorEnabled  Boolean   @default(false)
  twoFactorSecret   String?
  backupCodes       String[]

  // Admin Role
  isAdmin           Boolean   @default(false)

  // Notification Preferences
  emailNotifications Json? @default("{\"system\":true,\"security\":true,\"payment\":true,\"messages\":true,\"mentions\":true,\"serverUpdates\":false}")
  pushNotifications  Json? @default("{\"system\":true,\"security\":true,\"payment\":true,\"messages\":true,\"mentions\":true,\"serverUpdates\":false}")
  
  // Push Subscription Data
  pushSubscriptions Json[] @default([])

  createdAt DateTime @default(now())
  updatedAt DateTime @updatedAt
}

model Notification {
  id          String            @id @default(cuid())
  userId      String
  type        NotificationType
  title       String
  message     String           @db.Text
  read        Boolean          @default(false)
  actionUrl   String?          @db.Text
  
  createdAt   DateTime         @default(now())
  updatedAt   DateTime         @updatedAt
  
  @@index([userId])
  @@index([read])
}

model Server {
  id         String    @id @default(cuid())
  name       String
  imageUrl   String?   @db.Text
  inviteCode String    @unique
  profileId  String
  profile    Profile   @relation(fields: [profileId], references: [id], onDelete: Cascade)
  members    Member[]
  channels   Channel[]

  createdAt DateTime @default(now())
  updatedAt DateTime @updatedAt

  @@index([profileId])
}

model Member {
  id        String     @id @default(cuid())
  role      MemberRole @default(GUEST)
  profileId String
  profile   Profile    @relation(fields: [profileId], references: [id], onDelete: Cascade)
  serverId  String
  server    Server     @relation(fields: [serverId], references: [id], onDelete: Cascade)
  messages  Message[]
  conversationsInitiated Conversation[] @relation("memberOne")
  conversationsReceived Conversation[] @relation("memberTwo")
  directMessages DirectMessage[]
  createdAt DateTime @default(now())
  updatedAt DateTime @updatedAt

  @@index([profileId])
  @@index([serverId])
}

model Channel {
  id        String      @id @default(cuid())
  name      String
  type      ChannelType @default(TEXT)
  profileId String
  profile   Profile     @relation(fields: [profileId], references: [id], onDelete: Cascade)
  serverId  String
  server    Server      @relation(fields: [serverId], references: [id], onDelete: Cascade)
  messages  Message[]

  createdAt DateTime @default(now())
  updatedAt DateTime @updatedAt

  @@index([profileId])
  @@index([serverId])
}

model Message {
  id        String  @id @default(cuid())
  content   String @db.Text
  fileUrl   String? @db.Text
  deleted   Boolean @default(false)
  memberId  String
  member    Member @relation(fields: [memberId], references: [id], onDelete: Cascade)
  channelId String
  channel   Channel @relation(fields: [channelId], references: [id], onDelete: Cascade)

  createdAt DateTime @default(now())
  updatedAt DateTime @updatedAt

  @@index([channelId])
  @@index([memberId])
}

model Conversation {
  id        String   @id @default(cuid())
  memberOneId String
  memberOne   Member @relation("memberOne",fields: [memberOneId], references: [id], onDelete: Cascade)
  memberTwoId String
  memberTwo   Member @relation("memberTwo",fields: [memberTwoId], references: [id], onDelete: Cascade)
  directMessages   DirectMessage[]
  @@index([memberTwoId])
  @@unique([memberOneId, memberTwoId])

  createdAt DateTime @default(now())
  updatedAt DateTime @updatedAt
}

model DirectMessage {
  id        String  @id @default(cuid())
  content   String @db.Text
  fileUrl   String? @db.Text
  deleted   Boolean @default(false)
  
  memberId  String
  member    Member @relation(fields: [memberId], references: [id], onDelete: Cascade)
  conversationId String
  conversation   Conversation @relation(fields: [conversationId], references: [id], onDelete: Cascade)

  createdAt DateTime @default(now())
  updatedAt DateTime @updatedAt

  @@index([conversationId])
  @@index([memberId])
}

enum ChannelType {
  TEXT
  AUDIO
  VIDEO
}

enum MemberRole {
  MODERATOR
  GUEST
  ADMIN
}

enum SubscriptionStatus {
  FREE
  ACTIVE
  EXPIRED
  CANCELLED
}

enum NotificationType {
  MESSAGE
  MENTION
  SERVER_UPDATE
  FRIEND_REQUEST
  SYSTEM
  PAYMENT
  SECURITY
}
=======
// This is your Prisma schema file,
// learn more about it in the docs: https://pris.ly/d/prisma-schema

// Looking for ways to speed up your queries, or scale easily with your serverless or edge functions?
// Try Prisma Accelerate: https://pris.ly/cli/accelerate-init

generator client {
  provider = "prisma-client-js"
}

datasource db {
  provider = "postgresql"
  url      = env("DATABASE_URL")
}

model Profile {
  id       String    @id @default(cuid())
  userId   String    @unique
  name     String
  email    String    @db.Text
  imageUrl String?   @db.Text
  servers  Server[]
  members  Member[]
  channels Channel[]

  // Payment fields
  subscriptionStatus SubscriptionStatus @default(FREE)
  subscriptionStart  DateTime?
  subscriptionEnd    DateTime?
  stripeCustomerId   String?
  stripeSessionId    String?
  stripeProductId    String?

  // Two-Factor Authentication
  twoFactorEnabled  Boolean   @default(false)
  twoFactorSecret   String?
  backupCodes       String[]

  // Admin Role
  isAdmin           Boolean   @default(false)

  // Notification Preferences
  emailNotifications Json? @default("{\"system\":true,\"security\":true,\"payment\":true,\"messages\":true,\"mentions\":true,\"serverUpdates\":false}")
  pushNotifications  Json? @default("{\"system\":true,\"security\":true,\"payment\":true,\"messages\":true,\"mentions\":true,\"serverUpdates\":false}")
  
  // Push Subscription Data
  pushSubscriptions Json[] @default([])

  createdAt DateTime @default(now())
  updatedAt DateTime @updatedAt
}

model Notification {
  id          String            @id @default(cuid())
  userId      String
  type        NotificationType
  title       String
  message     String           @db.Text
  read        Boolean          @default(false)
  actionUrl   String?          @db.Text
  
  createdAt   DateTime         @default(now())
  updatedAt   DateTime         @updatedAt
  
  @@index([userId])
  @@index([read])
}

model Server {
  id         String    @id @default(cuid())
  name       String
  imageUrl   String?   @db.Text
  inviteCode String    @unique
  profileId  String
  profile    Profile   @relation(fields: [profileId], references: [id], onDelete: Cascade)
  members    Member[]
  channels   Channel[]

  createdAt DateTime @default(now())
  updatedAt DateTime @updatedAt

  @@index([profileId])
}

model Member {
  id        String     @id @default(cuid())
  role      MemberRole @default(GUEST)
  profileId String
  profile   Profile    @relation(fields: [profileId], references: [id], onDelete: Cascade)
  serverId  String
  server    Server     @relation(fields: [serverId], references: [id], onDelete: Cascade)
  messages  Message[]
  conversationsInitiated Conversation[] @relation("memberOne")
  conversationsReceived Conversation[] @relation("memberTwo")
  directMessages DirectMessage[]
  createdAt DateTime @default(now())
  updatedAt DateTime @updatedAt

  @@index([profileId])
  @@index([serverId])
}

model Channel {
  id        String      @id @default(cuid())
  name      String
  type      ChannelType @default(TEXT)
  profileId String
  profile   Profile     @relation(fields: [profileId], references: [id], onDelete: Cascade)
  serverId  String
  server    Server      @relation(fields: [serverId], references: [id], onDelete: Cascade)
  messages  Message[]

  createdAt DateTime @default(now())
  updatedAt DateTime @updatedAt

  @@index([profileId])
  @@index([serverId])
}

model Message {
  id        String  @id @default(cuid())
  content   String @db.Text
  fileUrl   String? @db.Text
  deleted   Boolean @default(false)
  memberId  String
  member    Member @relation(fields: [memberId], references: [id], onDelete: Cascade)
  channelId String
  channel   Channel @relation(fields: [channelId], references: [id], onDelete: Cascade)

  createdAt DateTime @default(now())
  updatedAt DateTime @updatedAt

  @@index([channelId])
  @@index([memberId])
}

model Conversation {
  id        String   @id @default(cuid())
  memberOneId String
  memberOne   Member @relation("memberOne",fields: [memberOneId], references: [id], onDelete: Cascade)
  memberTwoId String
  memberTwo   Member @relation("memberTwo",fields: [memberTwoId], references: [id], onDelete: Cascade)
  directMessages   DirectMessage[]
  @@index([memberTwoId])
  @@unique([memberOneId, memberTwoId])

  createdAt DateTime @default(now())
  updatedAt DateTime @updatedAt
}

model DirectMessage {
  id        String  @id @default(cuid())
  content   String @db.Text
  fileUrl   String? @db.Text
  deleted   Boolean @default(false)
  
  memberId  String
  member    Member @relation(fields: [memberId], references: [id], onDelete: Cascade)
  conversationId String
  conversation   Conversation @relation(fields: [conversationId], references: [id], onDelete: Cascade)

  createdAt DateTime @default(now())
  updatedAt DateTime @updatedAt

  @@index([conversationId])
  @@index([memberId])
}

enum ChannelType {
  TEXT
  AUDIO
  VIDEO
}

enum MemberRole {
  MODERATOR
  GUEST
  ADMIN
}

enum SubscriptionStatus {
  FREE
  ACTIVE
  EXPIRED
  CANCELLED
}

enum NotificationType {
  MESSAGE
  MENTION
  SERVER_UPDATE
  FRIEND_REQUEST
  SYSTEM
  PAYMENT
  SECURITY
}
>>>>>>> 6ef40c81
<|MERGE_RESOLUTION|>--- conflicted
+++ resolved
@@ -1,202 +1,3 @@
-<<<<<<< HEAD
-// This is your Prisma schema file,
-// learn more about it in the docs: https://pris.ly/d/prisma-schema
-
-// Looking for ways to speed up your queries, or scale easily with your serverless or edge functions?
-// Try Prisma Accelerate: https://pris.ly/cli/accelerate-init
-
-generator client {
-  provider = "prisma-client-js"
-  binaryTargets = ["native", "rhel-openssl-1.0.x", "rhel-openssl-3.0.x"]
-}
-
-datasource db {
-  provider = "postgresql"
-  url      = env("DATABASE_URL")
-}
-
-model Profile {
-  id       String    @id @default(cuid())
-  userId   String    @unique
-  name     String
-  email    String    @db.Text
-  imageUrl String?   @db.Text
-  servers  Server[]
-  members  Member[]
-  channels Channel[]
-
-  // Payment fields
-  subscriptionStatus SubscriptionStatus @default(FREE)
-  subscriptionStart  DateTime?
-  subscriptionEnd    DateTime?
-  stripeCustomerId   String?
-  stripeSessionId    String?
-  stripeProductId    String?
-
-  // Two-Factor Authentication
-  twoFactorEnabled  Boolean   @default(false)
-  twoFactorSecret   String?
-  backupCodes       String[]
-
-  // Admin Role
-  isAdmin           Boolean   @default(false)
-
-  // Notification Preferences
-  emailNotifications Json? @default("{\"system\":true,\"security\":true,\"payment\":true,\"messages\":true,\"mentions\":true,\"serverUpdates\":false}")
-  pushNotifications  Json? @default("{\"system\":true,\"security\":true,\"payment\":true,\"messages\":true,\"mentions\":true,\"serverUpdates\":false}")
-  
-  // Push Subscription Data
-  pushSubscriptions Json[] @default([])
-
-  createdAt DateTime @default(now())
-  updatedAt DateTime @updatedAt
-}
-
-model Notification {
-  id          String            @id @default(cuid())
-  userId      String
-  type        NotificationType
-  title       String
-  message     String           @db.Text
-  read        Boolean          @default(false)
-  actionUrl   String?          @db.Text
-  
-  createdAt   DateTime         @default(now())
-  updatedAt   DateTime         @updatedAt
-  
-  @@index([userId])
-  @@index([read])
-}
-
-model Server {
-  id         String    @id @default(cuid())
-  name       String
-  imageUrl   String?   @db.Text
-  inviteCode String    @unique
-  profileId  String
-  profile    Profile   @relation(fields: [profileId], references: [id], onDelete: Cascade)
-  members    Member[]
-  channels   Channel[]
-
-  createdAt DateTime @default(now())
-  updatedAt DateTime @updatedAt
-
-  @@index([profileId])
-}
-
-model Member {
-  id        String     @id @default(cuid())
-  role      MemberRole @default(GUEST)
-  profileId String
-  profile   Profile    @relation(fields: [profileId], references: [id], onDelete: Cascade)
-  serverId  String
-  server    Server     @relation(fields: [serverId], references: [id], onDelete: Cascade)
-  messages  Message[]
-  conversationsInitiated Conversation[] @relation("memberOne")
-  conversationsReceived Conversation[] @relation("memberTwo")
-  directMessages DirectMessage[]
-  createdAt DateTime @default(now())
-  updatedAt DateTime @updatedAt
-
-  @@index([profileId])
-  @@index([serverId])
-}
-
-model Channel {
-  id        String      @id @default(cuid())
-  name      String
-  type      ChannelType @default(TEXT)
-  profileId String
-  profile   Profile     @relation(fields: [profileId], references: [id], onDelete: Cascade)
-  serverId  String
-  server    Server      @relation(fields: [serverId], references: [id], onDelete: Cascade)
-  messages  Message[]
-
-  createdAt DateTime @default(now())
-  updatedAt DateTime @updatedAt
-
-  @@index([profileId])
-  @@index([serverId])
-}
-
-model Message {
-  id        String  @id @default(cuid())
-  content   String @db.Text
-  fileUrl   String? @db.Text
-  deleted   Boolean @default(false)
-  memberId  String
-  member    Member @relation(fields: [memberId], references: [id], onDelete: Cascade)
-  channelId String
-  channel   Channel @relation(fields: [channelId], references: [id], onDelete: Cascade)
-
-  createdAt DateTime @default(now())
-  updatedAt DateTime @updatedAt
-
-  @@index([channelId])
-  @@index([memberId])
-}
-
-model Conversation {
-  id        String   @id @default(cuid())
-  memberOneId String
-  memberOne   Member @relation("memberOne",fields: [memberOneId], references: [id], onDelete: Cascade)
-  memberTwoId String
-  memberTwo   Member @relation("memberTwo",fields: [memberTwoId], references: [id], onDelete: Cascade)
-  directMessages   DirectMessage[]
-  @@index([memberTwoId])
-  @@unique([memberOneId, memberTwoId])
-
-  createdAt DateTime @default(now())
-  updatedAt DateTime @updatedAt
-}
-
-model DirectMessage {
-  id        String  @id @default(cuid())
-  content   String @db.Text
-  fileUrl   String? @db.Text
-  deleted   Boolean @default(false)
-  
-  memberId  String
-  member    Member @relation(fields: [memberId], references: [id], onDelete: Cascade)
-  conversationId String
-  conversation   Conversation @relation(fields: [conversationId], references: [id], onDelete: Cascade)
-
-  createdAt DateTime @default(now())
-  updatedAt DateTime @updatedAt
-
-  @@index([conversationId])
-  @@index([memberId])
-}
-
-enum ChannelType {
-  TEXT
-  AUDIO
-  VIDEO
-}
-
-enum MemberRole {
-  MODERATOR
-  GUEST
-  ADMIN
-}
-
-enum SubscriptionStatus {
-  FREE
-  ACTIVE
-  EXPIRED
-  CANCELLED
-}
-
-enum NotificationType {
-  MESSAGE
-  MENTION
-  SERVER_UPDATE
-  FRIEND_REQUEST
-  SYSTEM
-  PAYMENT
-  SECURITY
-}
-=======
 // This is your Prisma schema file,
 // learn more about it in the docs: https://pris.ly/d/prisma-schema
 
@@ -392,5 +193,4 @@
   SYSTEM
   PAYMENT
   SECURITY
-}
->>>>>>> 6ef40c81
+}