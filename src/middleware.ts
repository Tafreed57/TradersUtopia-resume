--- conflicted
+++ resolved
@@ -1,33 +1,5 @@
 import { clerkMiddleware, createRouteMatcher } from '@clerk/nextjs/server';
 
-<<<<<<< HEAD
-=======
-// ✅ PERFORMANCE: Only log environment status once on startup, not on every request
-if (process.env.NODE_ENV === 'development') {
-  console.log('🔍 [MIDDLEWARE] Environment loaded:', {
-    hasClerkSecret: !!process.env.CLERK_SECRET_KEY,
-    hasClerkPublishable: !!process.env.NEXT_PUBLIC_CLERK_PUBLISHABLE_KEY,
-    hasDatabase: !!process.env.DATABASE_URL,
-  });
-}
-
-// ✅ WORKAROUND: Check for alternative environment variable names
-const clerkSecretKey =
-  process.env.CLERK_SECRET_KEY ||
-  process.env.CLERK_SECRET ||
-  process.env.NEXT_CLERK_SECRET_KEY;
-
-if (!clerkSecretKey) {
-  console.error(
-    '❌ [MIDDLEWARE] CLERK_SECRET_KEY not found in environment variables'
-  );
-  console.log(
-    '🔍 [MIDDLEWARE] Available CLERK-related env vars:',
-    Object.keys(process.env).filter(key => key.includes('CLERK'))
-  );
-}
-
->>>>>>> c772320e
 // Debug/test routes that should only be accessible in development
 const developmentOnlyRoutes = [
   '/api/test-env', // Environment variables check
@@ -71,28 +43,6 @@
 
 const isPublicRoute = createRouteMatcher(publicRoutes);
 
-<<<<<<< HEAD
-=======
-// ✅ FORCE ENVIRONMENT VARIABLE: Set it explicitly if found
-const finalSecretKey =
-  clerkSecretKey ||
-  process.env.CLERK_SECRET_KEY ||
-  process.env.CLERK_SECRET ||
-  process.env.NEXT_CLERK_SECRET_KEY;
-
-if (finalSecretKey) {
-  // Force set the environment variable that Clerk expects
-  // process.env.CLERK_SECRET_KEY = finalSecretKey;
-  if (process.env.NODE_ENV === 'development') {
-    console.log('✅ [MIDDLEWARE] Clerk configured');
-  }
-} else {
-  console.error(
-    '❌ [MIDDLEWARE] No Clerk secret key found in any environment variable'
-  );
-}
-
->>>>>>> c772320e
 // protect all routes except the public ones
 export default clerkMiddleware(
   (auth, request) => {
