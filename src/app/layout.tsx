import { ourFileRouter } from '@/app/api/uploadthing/core';
import '@/app/globals.css';
import { ModalProvider } from '@/contexts/modal-provider';
import { QueryProvider } from '@/contexts/query-provider';
<<<<<<< HEAD
import { SocketProvider } from '@/contexts/socket-provider';

=======
import { ThemeProvider } from '@/contexts/theme-provider';
>>>>>>> 4faffc02
import { LoadingProvider } from '@/contexts/loading-provider';
import { AuthWrapper } from '@/components/auth-wrapper';
import { TwoFactorGuard } from '@/components/2fa-guard';
import { ErrorBoundary } from '@/components/ui/error-boundary';
import { cn } from '@/lib/utils';
import { ClerkProvider } from '@clerk/nextjs';
import { NextSSRPlugin } from '@uploadthing/react/next-ssr-plugin';
import type { Metadata, Viewport } from 'next';
import { Open_Sans } from 'next/font/google';
import { extractRouterConfig } from 'uploadthing/server';
import { Toaster } from 'sonner';

const open_sans = Open_Sans({ subsets: ['latin'] });

export const viewport: Viewport = {
  width: 'device-width',
  initialScale: 1,
  maximumScale: 5,
  userScalable: true,
  viewportFit: 'cover',
  themeColor: '#ffffff',
};

export const metadata: Metadata = {
  title: {
    default: 'TradersUtopia - Professional Trading Platform',
    template: '%s | TradersUtopia',
  },
  description:
    'Professional Trading Signals & Expert Education Platform - Join 1,047+ successful traders with real-time alerts, expert analysis, and live coaching sessions.',
  keywords: [
    'trading signals',
    'forex trading',
    'crypto trading',
    'stock market',
    'professional trading',
    'trading education',
    'market analysis',
    'trading platform',
  ],
  authors: [{ name: 'TradersUtopia' }],
  creator: 'TradersUtopia',
  publisher: 'TradersUtopia',
  formatDetection: {
    email: false,
    address: false,
    telephone: false,
  },
  openGraph: {
    type: 'website',
    title: 'TradersUtopia - Professional Trading Platform',
    description:
      'Join 1,047+ successful traders with real-time alerts, expert analysis, and live coaching sessions.',
    url: 'https://tradersutopia.com',
    siteName: 'TradersUtopia',
    images: [
      {
        url: '/logo.png',
        width: 1200,
        height: 630,
        alt: 'TradersUtopia - Professional Trading Platform',
      },
    ],
    locale: 'en_US',
  },
  twitter: {
    card: 'summary_large_image',
    title: 'TradersUtopia - Professional Trading Platform',
    description:
      'Join 1,047+ successful traders with real-time alerts, expert analysis, and live coaching sessions.',
    images: ['/logo.png'],
    creator: '@tradersutopia',
  },
  robots: {
    index: true,
    follow: true,
    googleBot: {
      index: true,
      follow: true,
      'max-video-preview': -1,
      'max-image-preview': 'large',
      'max-snippet': -1,
    },
  },
  icons: {
    icon: [
      { url: '/logo.png', sizes: '32x32', type: 'image/png' },
      { url: '/logo.png', sizes: '16x16', type: 'image/png' },
    ],
    shortcut: '/logo.png',
    apple: [{ url: '/logo.png', sizes: '180x180', type: 'image/png' }],
  },
  manifest: '/site.webmanifest',
  other: {
    'mobile-web-app-capable': 'yes',
    'apple-mobile-web-app-capable': 'yes',
    'apple-mobile-web-app-status-bar-style': 'black-translucent',
    'apple-mobile-web-app-title': 'TradersUtopia',
    'application-name': 'TradersUtopia',
    'msapplication-TileColor': '#000000',
    'msapplication-config': '/browserconfig.xml',
  },
};

export default function RootLayout({
  children,
}: Readonly<{
  children: React.ReactNode;
}>) {
  return (
    <html lang='en' className='dark scroll-smooth'>
      <body className={cn(open_sans.className, 'bg-background')}>
        <ClerkProvider
          appearance={{
            variables: { colorPrimary: '#000000' },
            elements: {
              formButtonPrimary:
                'bg-black border border-black border-solid hover:bg-white hover:text-black',
              socialButtonsBlockButton:
                'bg-white border-gray-200 hover:bg-transparent hover:border-black text-gray-600 hover:text-black',
              socialButtonsBlockButtonText: 'font-semibold',
              formButtonReset:
                'bg-white border border-solid border-gray-200 hover:bg-transparent hover:border-black text-gray-500 hover:text-black',
              membersPageInviteButton:
                'bg-black border border-black border-solid hover:bg-white hover:text-black',
              card: 'bg-[#fafafa]',
            },
          }}
        >
<<<<<<< HEAD
          <NextSSRPlugin routerConfig={extractRouterConfig(ourFileRouter)} />
          <ErrorBoundary>
            <LoadingProvider>
              <SocketProvider>
=======
          <ThemeProvider
            attribute='class'
            defaultTheme='dark'
            enableSystem={false}
            storageKey='traders-utopia-theme'
            disableTransitionOnChange
          >
            <NextSSRPlugin routerConfig={extractRouterConfig(ourFileRouter)} />
            <ErrorBoundary>
              <LoadingProvider>
>>>>>>> 4faffc02
                <QueryProvider>
                  <AuthWrapper>
                    <TwoFactorGuard>
                      <ModalProvider />
                      <Toaster
                        position='top-right'
                        expand={true}
                        richColors
                        closeButton
                        className='md:max-w-md sm:max-w-sm max-w-[calc(100vw-2rem)]'
                        toastOptions={{
                          className:
                            'text-sm p-4 min-h-[48px] touch-manipulation',
                          style: {
                            minHeight: '48px',
                            fontSize: '14px',
                            padding: '16px',
                          },
                        }}
                      />
                      {children}
                    </TwoFactorGuard>
                  </AuthWrapper>
                </QueryProvider>
<<<<<<< HEAD
              </SocketProvider>
            </LoadingProvider>
          </ErrorBoundary>
=======
              </LoadingProvider>
            </ErrorBoundary>
          </ThemeProvider>
>>>>>>> 4faffc02
        </ClerkProvider>
      </body>
    </html>
  );
}<|MERGE_RESOLUTION|>--- conflicted
+++ resolved
@@ -2,12 +2,7 @@
 import '@/app/globals.css';
 import { ModalProvider } from '@/contexts/modal-provider';
 import { QueryProvider } from '@/contexts/query-provider';
-<<<<<<< HEAD
-import { SocketProvider } from '@/contexts/socket-provider';
-
-=======
 import { ThemeProvider } from '@/contexts/theme-provider';
->>>>>>> 4faffc02
 import { LoadingProvider } from '@/contexts/loading-provider';
 import { AuthWrapper } from '@/components/auth-wrapper';
 import { TwoFactorGuard } from '@/components/2fa-guard';
@@ -28,7 +23,10 @@
   maximumScale: 5,
   userScalable: true,
   viewportFit: 'cover',
-  themeColor: '#ffffff',
+  themeColor: [
+    { media: '(prefers-color-scheme: light)', color: '#ffffff' },
+    { media: '(prefers-color-scheme: dark)', color: '#000000' },
+  ],
 };
 
 export const metadata: Metadata = {
@@ -37,7 +35,7 @@
     template: '%s | TradersUtopia',
   },
   description:
-    'Professional Trading Signals & Expert Education Platform - Join 1,047+ successful traders with real-time alerts, expert analysis, and live coaching sessions.',
+    'Professional Trading Signals & Expert Education Platform - Join 2,847+ successful traders with real-time alerts, expert analysis, and live coaching sessions.',
   keywords: [
     'trading signals',
     'forex trading',
@@ -60,7 +58,7 @@
     type: 'website',
     title: 'TradersUtopia - Professional Trading Platform',
     description:
-      'Join 1,047+ successful traders with real-time alerts, expert analysis, and live coaching sessions.',
+      'Join 2,847+ successful traders with real-time alerts, expert analysis, and live coaching sessions.',
     url: 'https://tradersutopia.com',
     siteName: 'TradersUtopia',
     images: [
@@ -77,7 +75,7 @@
     card: 'summary_large_image',
     title: 'TradersUtopia - Professional Trading Platform',
     description:
-      'Join 1,047+ successful traders with real-time alerts, expert analysis, and live coaching sessions.',
+      'Join 2,847+ successful traders with real-time alerts, expert analysis, and live coaching sessions.',
     images: ['/logo.png'],
     creator: '@tradersutopia',
   },
@@ -118,8 +116,8 @@
   children: React.ReactNode;
 }>) {
   return (
-    <html lang='en' className='dark scroll-smooth'>
-      <body className={cn(open_sans.className, 'bg-background')}>
+    <html lang='en' className='scroll-smooth' suppressHydrationWarning>
+      <body className={cn(open_sans.className, 'bg-white dark:bg-[#313338]')}>
         <ClerkProvider
           appearance={{
             variables: { colorPrimary: '#000000' },
@@ -137,12 +135,6 @@
             },
           }}
         >
-<<<<<<< HEAD
-          <NextSSRPlugin routerConfig={extractRouterConfig(ourFileRouter)} />
-          <ErrorBoundary>
-            <LoadingProvider>
-              <SocketProvider>
-=======
           <ThemeProvider
             attribute='class'
             defaultTheme='dark'
@@ -153,7 +145,6 @@
             <NextSSRPlugin routerConfig={extractRouterConfig(ourFileRouter)} />
             <ErrorBoundary>
               <LoadingProvider>
->>>>>>> 4faffc02
                 <QueryProvider>
                   <AuthWrapper>
                     <TwoFactorGuard>
@@ -178,15 +169,9 @@
                     </TwoFactorGuard>
                   </AuthWrapper>
                 </QueryProvider>
-<<<<<<< HEAD
-              </SocketProvider>
-            </LoadingProvider>
-          </ErrorBoundary>
-=======
               </LoadingProvider>
             </ErrorBoundary>
           </ThemeProvider>
->>>>>>> 4faffc02
         </ClerkProvider>
       </body>
     </html>
