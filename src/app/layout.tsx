--- conflicted
+++ resolved
@@ -1,285 +1,182 @@
-<<<<<<< HEAD
-import { ourFileRouter } from '@/app/api/uploadthing/core';
-import '@/app/globals.css';
-import { ModalProvider } from '@/contexts/modal-provider';
-import { QueryProvider } from '@/contexts/query-provider';
-
-import { ThemeProvider } from '@/contexts/theme-provider';
-import { LoadingProvider } from '@/contexts/loading-provider';
-import { AuthWrapper } from '@/components/auth-wrapper';
-import { TwoFactorGuard } from '@/components/2fa-guard';
-import { ErrorBoundary } from '@/components/ui/error-boundary';
-import { cn } from '@/lib/utils';
-import { ClerkProvider } from '@clerk/nextjs';
-import { NextSSRPlugin } from '@uploadthing/react/next-ssr-plugin';
-import type { Metadata, Viewport } from 'next';
-import { Open_Sans } from 'next/font/google';
-import { extractRouterConfig } from 'uploadthing/server';
-import { Toaster } from 'sonner';
-
-const open_sans = Open_Sans({ subsets: ['latin'] });
-
-export const viewport: Viewport = {
-  width: 'device-width',
-  initialScale: 1,
-  maximumScale: 1,
-  userScalable: false,
-};
-
-export const metadata: Metadata = {
-  title: 'Traders Utopia',
-  description: 'Professional Trading Signals & Expert Education Platform',
-  openGraph: {
-    type: 'website',
-    title: 'Traders Utopia',
-    description: 'Professional Trading Signals & Expert Education Platform',
-  },
-  icons: {
-    icon: '/logo.png',
-    shortcut: '/logo.png',
-    apple: '/logo.png',
-  },
-};
-
-export default function RootLayout({
-  children,
-}: Readonly<{
-  children: React.ReactNode;
-}>) {
-  return (
-    <html lang='en' className='scroll-smooth' suppressHydrationWarning>
-      <body className={cn(open_sans.className, 'bg-white dark:bg-[#313338]')}>
-        <ClerkProvider
-          publishableKey={process.env.NEXT_PUBLIC_CLERK_PUBLISHABLE_KEY}
-          appearance={{
-            variables: { colorPrimary: '#000000' },
-            elements: {
-              formButtonPrimary:
-                'bg-black border border-black border-solid hover:bg-white hover:text-black',
-              socialButtonsBlockButton:
-                'bg-white border-gray-200 hover:bg-transparent hover:border-black text-gray-600 hover:text-black',
-              socialButtonsBlockButtonText: 'font-semibold',
-              formButtonReset:
-                'bg-white border border-solid border-gray-200 hover:bg-transparent hover:border-black text-gray-500 hover:text-black',
-              membersPageInviteButton:
-                'bg-black border border-black border-solid hover:bg-white hover:text-black',
-              card: 'bg-[#fafafa]',
-            },
-          }}
-        >
-          <ThemeProvider
-            attribute='class'
-            defaultTheme='dark'
-            enableSystem={false}
-            storageKey='traders-utopia-theme'
-            disableTransitionOnChange
-          >
-            <NextSSRPlugin routerConfig={extractRouterConfig(ourFileRouter)} />
-            <ErrorBoundary>
-              <LoadingProvider>
-                <QueryProvider>
-                  <AuthWrapper>
-                    <TwoFactorGuard>
-                      <ModalProvider />
-                      <Toaster
-                        position='top-right'
-                        expand={true}
-                        richColors
-                        closeButton
-                      />
-                      {children}
-                    </TwoFactorGuard>
-                  </AuthWrapper>
-                </QueryProvider>
-              </LoadingProvider>
-            </ErrorBoundary>
-          </ThemeProvider>
-        </ClerkProvider>
-      </body>
-    </html>
-  );
-}
-=======
-import { ourFileRouter } from '@/app/api/uploadthing/core';
-import '@/app/globals.css';
-import { ModalProvider } from '@/contexts/modal-provider';
-import { QueryProvider } from '@/contexts/query-provider';
-import { SocketProvider } from '@/contexts/socket-provider';
-import { ThemeProvider } from '@/contexts/theme-provider';
-import { LoadingProvider } from '@/contexts/loading-provider';
-import { AuthWrapper } from '@/components/auth-wrapper';
-import { TwoFactorGuard } from '@/components/2fa-guard';
-import { ErrorBoundary } from '@/components/ui/error-boundary';
-import { cn } from '@/lib/utils';
-import { ClerkProvider } from '@clerk/nextjs';
-import { NextSSRPlugin } from '@uploadthing/react/next-ssr-plugin';
-import type { Metadata, Viewport } from 'next';
-import { Open_Sans } from 'next/font/google';
-import { extractRouterConfig } from 'uploadthing/server';
-import { Toaster } from 'sonner';
-
-const open_sans = Open_Sans({ subsets: ['latin'] });
-
-export const viewport: Viewport = {
-  width: 'device-width',
-  initialScale: 1,
-  maximumScale: 5,
-  userScalable: true,
-  viewportFit: 'cover',
-  themeColor: [
-    { media: '(prefers-color-scheme: light)', color: '#ffffff' },
-    { media: '(prefers-color-scheme: dark)', color: '#000000' },
-  ],
-};
-
-export const metadata: Metadata = {
-  title: {
-    default: 'TradersUtopia - Professional Trading Platform',
-    template: '%s | TradersUtopia',
-  },
-  description:
-    'Professional Trading Signals & Expert Education Platform - Join 2,847+ successful traders with real-time alerts, expert analysis, and live coaching sessions.',
-  keywords: [
-    'trading signals',
-    'forex trading',
-    'crypto trading',
-    'stock market',
-    'professional trading',
-    'trading education',
-    'market analysis',
-    'trading platform',
-  ],
-  authors: [{ name: 'TradersUtopia' }],
-  creator: 'TradersUtopia',
-  publisher: 'TradersUtopia',
-  formatDetection: {
-    email: false,
-    address: false,
-    telephone: false,
-  },
-  openGraph: {
-    type: 'website',
-    title: 'TradersUtopia - Professional Trading Platform',
-    description:
-      'Join 2,847+ successful traders with real-time alerts, expert analysis, and live coaching sessions.',
-    url: 'https://tradersutopia.com',
-    siteName: 'TradersUtopia',
-    images: [
-      {
-        url: '/logo.png',
-        width: 1200,
-        height: 630,
-        alt: 'TradersUtopia - Professional Trading Platform',
-      },
-    ],
-    locale: 'en_US',
-  },
-  twitter: {
-    card: 'summary_large_image',
-    title: 'TradersUtopia - Professional Trading Platform',
-    description:
-      'Join 2,847+ successful traders with real-time alerts, expert analysis, and live coaching sessions.',
-    images: ['/logo.png'],
-    creator: '@tradersutopia',
-  },
-  robots: {
-    index: true,
-    follow: true,
-    googleBot: {
-      index: true,
-      follow: true,
-      'max-video-preview': -1,
-      'max-image-preview': 'large',
-      'max-snippet': -1,
-    },
-  },
-  icons: {
-    icon: [
-      { url: '/logo.png', sizes: '32x32', type: 'image/png' },
-      { url: '/logo.png', sizes: '16x16', type: 'image/png' },
-    ],
-    shortcut: '/logo.png',
-    apple: [{ url: '/logo.png', sizes: '180x180', type: 'image/png' }],
-  },
-  manifest: '/site.webmanifest',
-  other: {
-    'mobile-web-app-capable': 'yes',
-    'apple-mobile-web-app-capable': 'yes',
-    'apple-mobile-web-app-status-bar-style': 'black-translucent',
-    'apple-mobile-web-app-title': 'TradersUtopia',
-    'application-name': 'TradersUtopia',
-    'msapplication-TileColor': '#000000',
-    'msapplication-config': '/browserconfig.xml',
-  },
-};
-
-export default function RootLayout({
-  children,
-}: Readonly<{
-  children: React.ReactNode;
-}>) {
-  return (
-    <html lang='en' className='scroll-smooth' suppressHydrationWarning>
-      <body className={cn(open_sans.className, 'bg-white dark:bg-[#313338]')}>
-        <ClerkProvider
-          appearance={{
-            variables: { colorPrimary: '#000000' },
-            elements: {
-              formButtonPrimary:
-                'bg-black border border-black border-solid hover:bg-white hover:text-black',
-              socialButtonsBlockButton:
-                'bg-white border-gray-200 hover:bg-transparent hover:border-black text-gray-600 hover:text-black',
-              socialButtonsBlockButtonText: 'font-semibold',
-              formButtonReset:
-                'bg-white border border-solid border-gray-200 hover:bg-transparent hover:border-black text-gray-500 hover:text-black',
-              membersPageInviteButton:
-                'bg-black border border-black border-solid hover:bg-white hover:text-black',
-              card: 'bg-[#fafafa]',
-            },
-          }}
-        >
-          <ThemeProvider
-            attribute='class'
-            defaultTheme='dark'
-            enableSystem={false}
-            storageKey='traders-utopia-theme'
-            disableTransitionOnChange
-          >
-            <NextSSRPlugin routerConfig={extractRouterConfig(ourFileRouter)} />
-            <ErrorBoundary>
-              <LoadingProvider>
-                <SocketProvider>
-                  <QueryProvider>
-                    <AuthWrapper>
-                      <TwoFactorGuard>
-                        <ModalProvider />
-                        <Toaster
-                          position='top-right'
-                          expand={true}
-                          richColors
-                          closeButton
-                          className='md:max-w-md sm:max-w-sm max-w-[calc(100vw-2rem)]'
-                          toastOptions={{
-                            className:
-                              'text-sm p-4 min-h-[48px] touch-manipulation',
-                            style: {
-                              minHeight: '48px',
-                              fontSize: '14px',
-                              padding: '16px',
-                            },
-                          }}
-                        />
-                        {children}
-                      </TwoFactorGuard>
-                    </AuthWrapper>
-                  </QueryProvider>
-                </SocketProvider>
-              </LoadingProvider>
-            </ErrorBoundary>
-          </ThemeProvider>
-        </ClerkProvider>
-      </body>
-    </html>
-  );
-}
->>>>>>> 6ef40c81
+import { ourFileRouter } from '@/app/api/uploadthing/core';
+import '@/app/globals.css';
+import { ModalProvider } from '@/contexts/modal-provider';
+import { QueryProvider } from '@/contexts/query-provider';
+import { SocketProvider } from '@/contexts/socket-provider';
+import { ThemeProvider } from '@/contexts/theme-provider';
+import { LoadingProvider } from '@/contexts/loading-provider';
+import { AuthWrapper } from '@/components/auth-wrapper';
+import { TwoFactorGuard } from '@/components/2fa-guard';
+import { ErrorBoundary } from '@/components/ui/error-boundary';
+import { cn } from '@/lib/utils';
+import { ClerkProvider } from '@clerk/nextjs';
+import { NextSSRPlugin } from '@uploadthing/react/next-ssr-plugin';
+import type { Metadata, Viewport } from 'next';
+import { Open_Sans } from 'next/font/google';
+import { extractRouterConfig } from 'uploadthing/server';
+import { Toaster } from 'sonner';
+
+const open_sans = Open_Sans({ subsets: ['latin'] });
+
+export const viewport: Viewport = {
+  width: 'device-width',
+  initialScale: 1,
+  maximumScale: 5,
+  userScalable: true,
+  viewportFit: 'cover',
+  themeColor: [
+    { media: '(prefers-color-scheme: light)', color: '#ffffff' },
+    { media: '(prefers-color-scheme: dark)', color: '#000000' },
+  ],
+};
+
+export const metadata: Metadata = {
+  title: {
+    default: 'TradersUtopia - Professional Trading Platform',
+    template: '%s | TradersUtopia',
+  },
+  description:
+    'Professional Trading Signals & Expert Education Platform - Join 2,847+ successful traders with real-time alerts, expert analysis, and live coaching sessions.',
+  keywords: [
+    'trading signals',
+    'forex trading',
+    'crypto trading',
+    'stock market',
+    'professional trading',
+    'trading education',
+    'market analysis',
+    'trading platform',
+  ],
+  authors: [{ name: 'TradersUtopia' }],
+  creator: 'TradersUtopia',
+  publisher: 'TradersUtopia',
+  formatDetection: {
+    email: false,
+    address: false,
+    telephone: false,
+  },
+  openGraph: {
+    type: 'website',
+    title: 'TradersUtopia - Professional Trading Platform',
+    description:
+      'Join 2,847+ successful traders with real-time alerts, expert analysis, and live coaching sessions.',
+    url: 'https://tradersutopia.com',
+    siteName: 'TradersUtopia',
+    images: [
+      {
+        url: '/logo.png',
+        width: 1200,
+        height: 630,
+        alt: 'TradersUtopia - Professional Trading Platform',
+      },
+    ],
+    locale: 'en_US',
+  },
+  twitter: {
+    card: 'summary_large_image',
+    title: 'TradersUtopia - Professional Trading Platform',
+    description:
+      'Join 2,847+ successful traders with real-time alerts, expert analysis, and live coaching sessions.',
+    images: ['/logo.png'],
+    creator: '@tradersutopia',
+  },
+  robots: {
+    index: true,
+    follow: true,
+    googleBot: {
+      index: true,
+      follow: true,
+      'max-video-preview': -1,
+      'max-image-preview': 'large',
+      'max-snippet': -1,
+    },
+  },
+  icons: {
+    icon: [
+      { url: '/logo.png', sizes: '32x32', type: 'image/png' },
+      { url: '/logo.png', sizes: '16x16', type: 'image/png' },
+    ],
+    shortcut: '/logo.png',
+    apple: [{ url: '/logo.png', sizes: '180x180', type: 'image/png' }],
+  },
+  manifest: '/site.webmanifest',
+  other: {
+    'mobile-web-app-capable': 'yes',
+    'apple-mobile-web-app-capable': 'yes',
+    'apple-mobile-web-app-status-bar-style': 'black-translucent',
+    'apple-mobile-web-app-title': 'TradersUtopia',
+    'application-name': 'TradersUtopia',
+    'msapplication-TileColor': '#000000',
+    'msapplication-config': '/browserconfig.xml',
+  },
+};
+
+export default function RootLayout({
+  children,
+}: Readonly<{
+  children: React.ReactNode;
+}>) {
+  return (
+    <html lang='en' className='scroll-smooth' suppressHydrationWarning>
+      <body className={cn(open_sans.className, 'bg-white dark:bg-[#313338]')}>
+        <ClerkProvider
+          appearance={{
+            variables: { colorPrimary: '#000000' },
+            elements: {
+              formButtonPrimary:
+                'bg-black border border-black border-solid hover:bg-white hover:text-black',
+              socialButtonsBlockButton:
+                'bg-white border-gray-200 hover:bg-transparent hover:border-black text-gray-600 hover:text-black',
+              socialButtonsBlockButtonText: 'font-semibold',
+              formButtonReset:
+                'bg-white border border-solid border-gray-200 hover:bg-transparent hover:border-black text-gray-500 hover:text-black',
+              membersPageInviteButton:
+                'bg-black border border-black border-solid hover:bg-white hover:text-black',
+              card: 'bg-[#fafafa]',
+            },
+          }}
+        >
+          <ThemeProvider
+            attribute='class'
+            defaultTheme='dark'
+            enableSystem={false}
+            storageKey='traders-utopia-theme'
+            disableTransitionOnChange
+          >
+            <NextSSRPlugin routerConfig={extractRouterConfig(ourFileRouter)} />
+            <ErrorBoundary>
+              <LoadingProvider>
+                <SocketProvider>
+                  <QueryProvider>
+                    <AuthWrapper>
+                      <TwoFactorGuard>
+                        <ModalProvider />
+                        <Toaster
+                          position='top-right'
+                          expand={true}
+                          richColors
+                          closeButton
+                          className='md:max-w-md sm:max-w-sm max-w-[calc(100vw-2rem)]'
+                          toastOptions={{
+                            className:
+                              'text-sm p-4 min-h-[48px] touch-manipulation',
+                            style: {
+                              minHeight: '48px',
+                              fontSize: '14px',
+                              padding: '16px',
+                            },
+                          }}
+                        />
+                        {children}
+                      </TwoFactorGuard>
+                    </AuthWrapper>
+                  </QueryProvider>
+                </SocketProvider>
+              </LoadingProvider>
+            </ErrorBoundary>
+          </ThemeProvider>
+        </ClerkProvider>
+      </body>
+    </html>
+  );
+}