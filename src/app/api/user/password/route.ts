import { NextRequest, NextResponse } from 'next/server';
import { auth, clerkClient } from '@clerk/nextjs/server';
import { db } from '@/lib/db';
import { passwordChangeSchema } from '@/lib/validation';

export async function GET(request: NextRequest) {
  try {
    const { userId } = await auth();
    if (!userId) {
      return NextResponse.json({ error: 'Unauthorized' }, { status: 401 });
    }

    const clerk = await clerkClient();
    const user = await clerk.users.getUser(userId);
    const hasPassword = user.passwordEnabled;

    return NextResponse.json({
      hasPassword,
      message: 'Password status retrieved successfully',
    });
  } catch (error) {
    console.error('[PASSWORD_STATUS]', error);
    return NextResponse.json(
      { error: 'Internal server error' },
      { status: 500 }
    );
  }
}

export async function POST(request: NextRequest) {
  try {
    const { userId } = await auth();
    if (!userId) {
      return NextResponse.json({ error: 'Unauthorized' }, { status: 401 });
    }

    const body = await request.json();
    const validatedData = passwordChangeSchema.parse(body);
    const { currentPassword, newPassword, action } = validatedData;

    // Get clerk client instance
    const clerk = await clerkClient();
    const user = await clerk.users.getUser(userId);

    // Handle first-time password setup for OAuth users
    if (!user.passwordEnabled) {
      // For first-time setup, we don't need current password verification
      await clerkClient.users.updateUser(userId, {
        password: newPassword,
      });
      return NextResponse.json({
        success: true,
        message:
          'Password set up successfully! You can now use password authentication.',
        isFirstTimeSetup: true,
      });
    }

    // For existing password users, verify current password first
    // Verify current password by attempting to update with the same credentials
    try {
      // Note: Clerk doesn't provide direct password verification,
      // so we rely on the update operation to validate the current password
      await clerkClient.users.updateUser(userId, {
        password: newPassword,
      });
      return NextResponse.json({
        success: true,
        message: 'Password changed successfully',
        isFirstTimeSetup: false,
      });
    } catch (verificationError: any) {
      return NextResponse.json(
        {
          error: 'Current password is incorrect',
          message: 'Please verify your current password and try again.',
        },
        { status: 400 }
      );
    }
<<<<<<< HEAD

    // Update password using Clerk
    await clerk.users.updateUser(userId, {
      password: newPassword,
    });

    return NextResponse.json({
      success: true,
      message: 'Password changed successfully',
    });
=======
>>>>>>> c772320e
  } catch (error: any) {
    console.error('[PASSWORD_CHANGE]', error);

    if (error.errors) {
      // Clerk validation errors
      const clerkError = error.errors[0];
      return NextResponse.json(
        {
          error: 'Password setup failed',
          message: clerkError.message,
        },
        { status: 400 }
      );
    }

    return NextResponse.json(
      { error: 'Internal server error' },
      { status: 500 }
    );
  }
}<|MERGE_RESOLUTION|>--- conflicted
+++ resolved
@@ -78,19 +78,6 @@
         { status: 400 }
       );
     }
-<<<<<<< HEAD
-
-    // Update password using Clerk
-    await clerk.users.updateUser(userId, {
-      password: newPassword,
-    });
-
-    return NextResponse.json({
-      success: true,
-      message: 'Password changed successfully',
-    });
-=======
->>>>>>> c772320e
   } catch (error: any) {
     console.error('[PASSWORD_CHANGE]', error);
 
