<<<<<<< HEAD
import { NextRequest, NextResponse } from "next/server";
import { currentUser } from "@clerk/nextjs/server";
import { getCSRFTokenForUser, getCSRFStats } from "@/lib/csrf";
import { rateLimitGeneral, trackSuspiciousActivity } from "@/lib/rate-limit";


// Mark this route as dynamic to prevent static generation
export const dynamic = 'force-dynamic';
export async function GET(request: NextRequest) {
  try {
    // ✅ SECURITY: Rate limiting for CSRF token generation
    const rateLimitResult = await rateLimitGeneral()(request);
    if (!rateLimitResult.success) {
      trackSuspiciousActivity(request, "CSRF_TOKEN_RATE_LIMIT_EXCEEDED");
      return rateLimitResult.error;
    }

    // ✅ SECURITY: Authentication check
    const user = await currentUser();
    if (!user) {
      trackSuspiciousActivity(request, "UNAUTHENTICATED_CSRF_TOKEN_REQUEST");
      return NextResponse.json({ error: "Not authenticated" }, { status: 401 });
    }

    // Generate CSRF token for the user
    const csrfToken = await getCSRFTokenForUser();

    if (!csrfToken) {
      trackSuspiciousActivity(request, "CSRF_TOKEN_GENERATION_FAILED");
      return NextResponse.json(
        {
          error: "Failed to generate CSRF token",
          message: "Unable to generate security token. Please try again later.",
        },
        { status: 500 },
      );
    }

    // ✅ SECURITY: Log CSRF token generation
    console.log(
      `🔒 [CSRF] Token generated for user: ${user.emailAddresses[0]?.emailAddress} (${user.id})`,
    );
    console.log(
      `📍 [CSRF] IP: ${request.headers.get("x-forwarded-for") || "unknown"}`,
    );

    return NextResponse.json(
      {
        token: csrfToken,
        maxAge: 3600, // 1 hour in seconds
        usage:
          "Include this token in X-CSRF-Token header for state-changing requests",
      },
      {
        headers: {
          "Cache-Control": "no-cache, no-store, must-revalidate",
          Pragma: "no-cache",
          Expires: "0",
        },
      },
    );
  } catch (error) {
    console.error("❌ [CSRF] Error generating CSRF token:", error);
    trackSuspiciousActivity(request, "CSRF_TOKEN_ERROR");

    return NextResponse.json(
      {
        error: "CSRF token generation failed",
        message: "Unable to generate security token. Please try again later.",
      },
      { status: 500 },
    );
  }
}

// ✅ SECURITY: Development endpoint to check CSRF stats (production should disable this)
export async function POST(request: NextRequest) {
  try {
    if (process.env.NODE_ENV === "production") {
      return NextResponse.json(
        {
          error: "CSRF stats disabled in production",
          environment: "production",
        },
        { status: 403 },
      );
    }

    // ✅ SECURITY: Rate limiting for debug operations
    const rateLimitResult = await rateLimitGeneral()(request);
    if (!rateLimitResult.success) {
      trackSuspiciousActivity(request, "CSRF_STATS_RATE_LIMIT_EXCEEDED");
      return rateLimitResult.error;
    }

    // ✅ SECURITY: Authentication check
    const user = await currentUser();
    if (!user) {
      trackSuspiciousActivity(request, "UNAUTHENTICATED_CSRF_STATS_REQUEST");
      return NextResponse.json({ error: "Not authenticated" }, { status: 401 });
    }

    const stats = getCSRFStats();

    return NextResponse.json(
      {
        environment: "development",
        timestamp: new Date().toISOString(),
        csrfStats: stats,
        note: "🔒 CSRF protection is active for state-changing requests",
      },
      {
        headers: {
          "X-Environment": "development",
          "X-Security-Level": "high",
        },
      },
    );
  } catch (error) {
    console.error("❌ [CSRF] Error retrieving CSRF stats:", error);

    return NextResponse.json(
      {
        error: "CSRF stats failed",
        message: "Unable to retrieve CSRF statistics. Please try again later.",
      },
      { status: 500 },
    );
  }
}
=======
import { NextRequest, NextResponse } from "next/server";
import { currentUser } from "@clerk/nextjs/server";
import { getCSRFTokenForUser, getCSRFStats } from "@/lib/csrf";
import { rateLimitGeneral, trackSuspiciousActivity } from "@/lib/rate-limit";

export async function GET(request: NextRequest) {
  try {
    // ✅ SECURITY: Rate limiting for CSRF token generation
    const rateLimitResult = await rateLimitGeneral()(request);
    if (!rateLimitResult.success) {
      trackSuspiciousActivity(request, "CSRF_TOKEN_RATE_LIMIT_EXCEEDED");
      return rateLimitResult.error;
    }

    // ✅ SECURITY: Authentication check
    const user = await currentUser();
    if (!user) {
      trackSuspiciousActivity(request, "UNAUTHENTICATED_CSRF_TOKEN_REQUEST");
      return NextResponse.json({ error: "Not authenticated" }, { status: 401 });
    }

    // Generate CSRF token for the user
    const csrfToken = await getCSRFTokenForUser();

    if (!csrfToken) {
      trackSuspiciousActivity(request, "CSRF_TOKEN_GENERATION_FAILED");
      return NextResponse.json(
        {
          error: "Failed to generate CSRF token",
          message: "Unable to generate security token. Please try again later.",
        },
        { status: 500 },
      );
    }

    // ✅ SECURITY: Log CSRF token generation
    console.log(
      `🔒 [CSRF] Token generated for user: ${user.emailAddresses[0]?.emailAddress} (${user.id})`,
    );
    console.log(
      `📍 [CSRF] IP: ${request.headers.get("x-forwarded-for") || "unknown"}`,
    );

    return NextResponse.json(
      {
        token: csrfToken,
        maxAge: 3600, // 1 hour in seconds
        usage:
          "Include this token in X-CSRF-Token header for state-changing requests",
      },
      {
        headers: {
          "Cache-Control": "no-cache, no-store, must-revalidate",
          Pragma: "no-cache",
          Expires: "0",
        },
      },
    );
  } catch (error) {
    console.error("❌ [CSRF] Error generating CSRF token:", error);
    trackSuspiciousActivity(request, "CSRF_TOKEN_ERROR");

    return NextResponse.json(
      {
        error: "CSRF token generation failed",
        message: "Unable to generate security token. Please try again later.",
      },
      { status: 500 },
    );
  }
}

// ✅ SECURITY: Development endpoint to check CSRF stats (production should disable this)
export async function POST(request: NextRequest) {
  try {
    if (process.env.NODE_ENV === "production") {
      return NextResponse.json(
        {
          error: "CSRF stats disabled in production",
          environment: "production",
        },
        { status: 403 },
      );
    }

    // ✅ SECURITY: Rate limiting for debug operations
    const rateLimitResult = await rateLimitGeneral()(request);
    if (!rateLimitResult.success) {
      trackSuspiciousActivity(request, "CSRF_STATS_RATE_LIMIT_EXCEEDED");
      return rateLimitResult.error;
    }

    // ✅ SECURITY: Authentication check
    const user = await currentUser();
    if (!user) {
      trackSuspiciousActivity(request, "UNAUTHENTICATED_CSRF_STATS_REQUEST");
      return NextResponse.json({ error: "Not authenticated" }, { status: 401 });
    }

    const stats = getCSRFStats();

    return NextResponse.json(
      {
        environment: "development",
        timestamp: new Date().toISOString(),
        csrfStats: stats,
        note: "🔒 CSRF protection is active for state-changing requests",
      },
      {
        headers: {
          "X-Environment": "development",
          "X-Security-Level": "high",
        },
      },
    );
  } catch (error) {
    console.error("❌ [CSRF] Error retrieving CSRF stats:", error);

    return NextResponse.json(
      {
        error: "CSRF stats failed",
        message: "Unable to retrieve CSRF statistics. Please try again later.",
      },
      { status: 500 },
    );
  }
}
>>>>>>> 6ef40c81
<|MERGE_RESOLUTION|>--- conflicted
+++ resolved
@@ -1,139 +1,9 @@
-<<<<<<< HEAD
 import { NextRequest, NextResponse } from "next/server";
 import { currentUser } from "@clerk/nextjs/server";
 import { getCSRFTokenForUser, getCSRFStats } from "@/lib/csrf";
 import { rateLimitGeneral, trackSuspiciousActivity } from "@/lib/rate-limit";
 
-
-// Mark this route as dynamic to prevent static generation
 export const dynamic = 'force-dynamic';
-export async function GET(request: NextRequest) {
-  try {
-    // ✅ SECURITY: Rate limiting for CSRF token generation
-    const rateLimitResult = await rateLimitGeneral()(request);
-    if (!rateLimitResult.success) {
-      trackSuspiciousActivity(request, "CSRF_TOKEN_RATE_LIMIT_EXCEEDED");
-      return rateLimitResult.error;
-    }
-
-    // ✅ SECURITY: Authentication check
-    const user = await currentUser();
-    if (!user) {
-      trackSuspiciousActivity(request, "UNAUTHENTICATED_CSRF_TOKEN_REQUEST");
-      return NextResponse.json({ error: "Not authenticated" }, { status: 401 });
-    }
-
-    // Generate CSRF token for the user
-    const csrfToken = await getCSRFTokenForUser();
-
-    if (!csrfToken) {
-      trackSuspiciousActivity(request, "CSRF_TOKEN_GENERATION_FAILED");
-      return NextResponse.json(
-        {
-          error: "Failed to generate CSRF token",
-          message: "Unable to generate security token. Please try again later.",
-        },
-        { status: 500 },
-      );
-    }
-
-    // ✅ SECURITY: Log CSRF token generation
-    console.log(
-      `🔒 [CSRF] Token generated for user: ${user.emailAddresses[0]?.emailAddress} (${user.id})`,
-    );
-    console.log(
-      `📍 [CSRF] IP: ${request.headers.get("x-forwarded-for") || "unknown"}`,
-    );
-
-    return NextResponse.json(
-      {
-        token: csrfToken,
-        maxAge: 3600, // 1 hour in seconds
-        usage:
-          "Include this token in X-CSRF-Token header for state-changing requests",
-      },
-      {
-        headers: {
-          "Cache-Control": "no-cache, no-store, must-revalidate",
-          Pragma: "no-cache",
-          Expires: "0",
-        },
-      },
-    );
-  } catch (error) {
-    console.error("❌ [CSRF] Error generating CSRF token:", error);
-    trackSuspiciousActivity(request, "CSRF_TOKEN_ERROR");
-
-    return NextResponse.json(
-      {
-        error: "CSRF token generation failed",
-        message: "Unable to generate security token. Please try again later.",
-      },
-      { status: 500 },
-    );
-  }
-}
-
-// ✅ SECURITY: Development endpoint to check CSRF stats (production should disable this)
-export async function POST(request: NextRequest) {
-  try {
-    if (process.env.NODE_ENV === "production") {
-      return NextResponse.json(
-        {
-          error: "CSRF stats disabled in production",
-          environment: "production",
-        },
-        { status: 403 },
-      );
-    }
-
-    // ✅ SECURITY: Rate limiting for debug operations
-    const rateLimitResult = await rateLimitGeneral()(request);
-    if (!rateLimitResult.success) {
-      trackSuspiciousActivity(request, "CSRF_STATS_RATE_LIMIT_EXCEEDED");
-      return rateLimitResult.error;
-    }
-
-    // ✅ SECURITY: Authentication check
-    const user = await currentUser();
-    if (!user) {
-      trackSuspiciousActivity(request, "UNAUTHENTICATED_CSRF_STATS_REQUEST");
-      return NextResponse.json({ error: "Not authenticated" }, { status: 401 });
-    }
-
-    const stats = getCSRFStats();
-
-    return NextResponse.json(
-      {
-        environment: "development",
-        timestamp: new Date().toISOString(),
-        csrfStats: stats,
-        note: "🔒 CSRF protection is active for state-changing requests",
-      },
-      {
-        headers: {
-          "X-Environment": "development",
-          "X-Security-Level": "high",
-        },
-      },
-    );
-  } catch (error) {
-    console.error("❌ [CSRF] Error retrieving CSRF stats:", error);
-
-    return NextResponse.json(
-      {
-        error: "CSRF stats failed",
-        message: "Unable to retrieve CSRF statistics. Please try again later.",
-      },
-      { status: 500 },
-    );
-  }
-}
-=======
-import { NextRequest, NextResponse } from "next/server";
-import { currentUser } from "@clerk/nextjs/server";
-import { getCSRFTokenForUser, getCSRFStats } from "@/lib/csrf";
-import { rateLimitGeneral, trackSuspiciousActivity } from "@/lib/rate-limit";
 
 export async function GET(request: NextRequest) {
   try {
@@ -256,5 +126,4 @@
       { status: 500 },
     );
   }
-}
->>>>>>> 6ef40c81
+}