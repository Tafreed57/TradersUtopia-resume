--- conflicted
+++ resolved
@@ -2,19 +2,12 @@
 import { getCurrentProfileForAuth } from '@/lib/query';
 import { MemberRole } from '@prisma/client';
 import { NextRequest, NextResponse } from 'next/server';
-import { v4 as uuidv4 } from 'uuid';
 import { revalidatePath } from 'next/cache';
 import { rateLimitServer, trackSuspiciousActivity } from '@/lib/rate-limit';
 import { validateInput, channelSchema, cuidSchema } from '@/lib/validation';
-<<<<<<< HEAD
-import { currentUser } from '@clerk/nextjs/server';
-import { db } from '@/lib/db';
 
 // Force dynamic rendering due to rate limiting using request.headers
 export const dynamic = 'force-dynamic';
-=======
-import { z } from 'zod';
->>>>>>> c772320e
 
 export async function PATCH(
   req: NextRequest,
