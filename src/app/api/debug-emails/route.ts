<<<<<<< HEAD
import { NextRequest, NextResponse } from 'next/server';
import { currentUser } from '@clerk/nextjs/server';
import Stripe from 'stripe';

// Mark this route as dynamic to prevent static generation
export const dynamic = 'force-dynamic';

export async function GET(request: NextRequest) {
  const stripe = new Stripe(process.env.STRIPE_SECRET_KEY!, {
    apiVersion: '2025-05-28.basil',
  });
  try {
    const user = await currentUser();

    if (!user) {
      return NextResponse.json({ error: 'Not authenticated' }, { status: 401 });
    }

    const clerkEmails = user.emailAddresses.map(email => email.emailAddress);
    const primaryEmail = user.emailAddresses[0]?.emailAddress;

    console.log('🔍 Debugging email mismatch');
    console.log('Clerk emails:', clerkEmails);

    // Search for customers with each email
    const stripeSearchResults = [];

    for (const email of clerkEmails) {
      try {
        const customers = await stripe.customers.list({
          email: email,
          limit: 5,
        });

        stripeSearchResults.push({
          searchEmail: email,
          found: customers.data.length > 0,
          customers: customers.data.map(c => ({
            id: c.id,
            email: c.email,
            name: c.name,
            created: new Date(c.created * 1000).toISOString(),
          })),
        });
      } catch (error) {
        console.error('Stripe customer search error for email:', email, error);
        stripeSearchResults.push({
          searchEmail: email,
          found: false,
          error: 'Search failed',
        });
      }
    }

    // Also search for customers with similar names
    let nameSearchResults: any[] = [];
    if (user.firstName && user.lastName) {
      try {
        const nameQuery = `${user.firstName} ${user.lastName}`;
        const customersByName = await stripe.customers.search({
          query: `name:'${nameQuery}'`,
          limit: 5,
        });

        nameSearchResults = customersByName.data.map(c => ({
          id: c.id,
          email: c.email,
          name: c.name,
          created: new Date(c.created * 1000).toISOString(),
        }));
      } catch (error) {
        console.log('Name search error:', error);
      }
    }

    return NextResponse.json({
      clerkUser: {
        id: user.id,
        firstName: user.firstName,
        lastName: user.lastName,
        primaryEmail: primaryEmail,
        allEmails: clerkEmails,
      },
      stripeSearchByEmail: stripeSearchResults,
      stripeSearchByName: nameSearchResults,
      summary: {
        clerkEmailCount: clerkEmails.length,
        stripeMatchesFound: stripeSearchResults.filter(r => r.found).length,
        nameMatchesFound: nameSearchResults.length,
      },
    });
  } catch (error) {
    console.error('❌ Error debugging emails:', error);

    // ✅ SECURITY: Generic error response - no internal details exposed
    return NextResponse.json(
      {
        error: 'Debug operation failed',
        message:
          'Unable to retrieve email debug information. Please try again later.',
      },
      { status: 500 }
    );
  }
}
=======
import { NextRequest, NextResponse } from "next/server";
import { currentUser } from "@clerk/nextjs/server";
import Stripe from "stripe";

const stripe = new Stripe(process.env.STRIPE_SECRET_KEY!, {
  apiVersion: "2025-05-28.basil",
});

export async function GET(request: NextRequest) {
  try {
    const user = await currentUser();

    if (!user) {
      return NextResponse.json({ error: "Not authenticated" }, { status: 401 });
    }

    const clerkEmails = user.emailAddresses.map((email) => email.emailAddress);
    const primaryEmail = user.emailAddresses[0]?.emailAddress;

    console.log("🔍 Debugging email mismatch");
    console.log("Clerk emails:", clerkEmails);

    // Search for customers with each email
    const stripeSearchResults = [];

    for (const email of clerkEmails) {
      try {
        const customers = await stripe.customers.list({
          email: email,
          limit: 5,
        });

        stripeSearchResults.push({
          searchEmail: email,
          found: customers.data.length > 0,
          customers: customers.data.map((c) => ({
            id: c.id,
            email: c.email,
            name: c.name,
            created: new Date(c.created * 1000).toISOString(),
          })),
        });
      } catch (error) {
        console.error("Stripe customer search error for email:", email, error);
        stripeSearchResults.push({
          searchEmail: email,
          found: false,
          error: "Search failed",
        });
      }
    }

    // Also search for customers with similar names
    let nameSearchResults: any[] = [];
    if (user.firstName && user.lastName) {
      try {
        const nameQuery = `${user.firstName} ${user.lastName}`;
        const customersByName = await stripe.customers.search({
          query: `name:'${nameQuery}'`,
          limit: 5,
        });

        nameSearchResults = customersByName.data.map((c) => ({
          id: c.id,
          email: c.email,
          name: c.name,
          created: new Date(c.created * 1000).toISOString(),
        }));
      } catch (error) {
        console.log("Name search error:", error);
      }
    }

    return NextResponse.json({
      clerkUser: {
        id: user.id,
        firstName: user.firstName,
        lastName: user.lastName,
        primaryEmail: primaryEmail,
        allEmails: clerkEmails,
      },
      stripeSearchByEmail: stripeSearchResults,
      stripeSearchByName: nameSearchResults,
      summary: {
        clerkEmailCount: clerkEmails.length,
        stripeMatchesFound: stripeSearchResults.filter((r) => r.found).length,
        nameMatchesFound: nameSearchResults.length,
      },
    });
  } catch (error) {
    console.error("❌ Error debugging emails:", error);

    // ✅ SECURITY: Generic error response - no internal details exposed
    return NextResponse.json(
      {
        error: "Debug operation failed",
        message:
          "Unable to retrieve email debug information. Please try again later.",
      },
      { status: 500 },
    );
  }
}
>>>>>>> 6ef40c81
<|MERGE_RESOLUTION|>--- conflicted
+++ resolved
@@ -1,119 +1,15 @@
-<<<<<<< HEAD
-import { NextRequest, NextResponse } from 'next/server';
-import { currentUser } from '@clerk/nextjs/server';
-import Stripe from 'stripe';
+import { NextRequest, NextResponse } from "next/server";
+import { currentUser } from "@clerk/nextjs/server";
+import Stripe from "stripe";
 
-// Mark this route as dynamic to prevent static generation
+
+
 export const dynamic = 'force-dynamic';
 
 export async function GET(request: NextRequest) {
   const stripe = new Stripe(process.env.STRIPE_SECRET_KEY!, {
-    apiVersion: '2025-05-28.basil',
-  });
-  try {
-    const user = await currentUser();
-
-    if (!user) {
-      return NextResponse.json({ error: 'Not authenticated' }, { status: 401 });
-    }
-
-    const clerkEmails = user.emailAddresses.map(email => email.emailAddress);
-    const primaryEmail = user.emailAddresses[0]?.emailAddress;
-
-    console.log('🔍 Debugging email mismatch');
-    console.log('Clerk emails:', clerkEmails);
-
-    // Search for customers with each email
-    const stripeSearchResults = [];
-
-    for (const email of clerkEmails) {
-      try {
-        const customers = await stripe.customers.list({
-          email: email,
-          limit: 5,
-        });
-
-        stripeSearchResults.push({
-          searchEmail: email,
-          found: customers.data.length > 0,
-          customers: customers.data.map(c => ({
-            id: c.id,
-            email: c.email,
-            name: c.name,
-            created: new Date(c.created * 1000).toISOString(),
-          })),
-        });
-      } catch (error) {
-        console.error('Stripe customer search error for email:', email, error);
-        stripeSearchResults.push({
-          searchEmail: email,
-          found: false,
-          error: 'Search failed',
-        });
-      }
-    }
-
-    // Also search for customers with similar names
-    let nameSearchResults: any[] = [];
-    if (user.firstName && user.lastName) {
-      try {
-        const nameQuery = `${user.firstName} ${user.lastName}`;
-        const customersByName = await stripe.customers.search({
-          query: `name:'${nameQuery}'`,
-          limit: 5,
-        });
-
-        nameSearchResults = customersByName.data.map(c => ({
-          id: c.id,
-          email: c.email,
-          name: c.name,
-          created: new Date(c.created * 1000).toISOString(),
-        }));
-      } catch (error) {
-        console.log('Name search error:', error);
-      }
-    }
-
-    return NextResponse.json({
-      clerkUser: {
-        id: user.id,
-        firstName: user.firstName,
-        lastName: user.lastName,
-        primaryEmail: primaryEmail,
-        allEmails: clerkEmails,
-      },
-      stripeSearchByEmail: stripeSearchResults,
-      stripeSearchByName: nameSearchResults,
-      summary: {
-        clerkEmailCount: clerkEmails.length,
-        stripeMatchesFound: stripeSearchResults.filter(r => r.found).length,
-        nameMatchesFound: nameSearchResults.length,
-      },
-    });
-  } catch (error) {
-    console.error('❌ Error debugging emails:', error);
-
-    // ✅ SECURITY: Generic error response - no internal details exposed
-    return NextResponse.json(
-      {
-        error: 'Debug operation failed',
-        message:
-          'Unable to retrieve email debug information. Please try again later.',
-      },
-      { status: 500 }
-    );
-  }
-}
-=======
-import { NextRequest, NextResponse } from "next/server";
-import { currentUser } from "@clerk/nextjs/server";
-import Stripe from "stripe";
-
-const stripe = new Stripe(process.env.STRIPE_SECRET_KEY!, {
   apiVersion: "2025-05-28.basil",
 });
-
-export async function GET(request: NextRequest) {
   try {
     const user = await currentUser();
 
@@ -207,5 +103,4 @@
       { status: 500 },
     );
   }
-}
->>>>>>> 6ef40c81
+}