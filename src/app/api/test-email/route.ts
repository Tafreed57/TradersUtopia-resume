--- conflicted
+++ resolved
@@ -1,57 +1,8 @@
-<<<<<<< HEAD
 import { NextRequest, NextResponse } from "next/server";
 import { currentUser } from "@clerk/nextjs/server";
 import { createNotification } from "@/lib/notifications";
 
-
-// Mark this route as dynamic to prevent static generation
 export const dynamic = 'force-dynamic';
-export async function POST(request: NextRequest) {
-  try {
-    // Authentication check
-    const user = await currentUser();
-    if (!user) {
-      return NextResponse.json({ error: "Not authenticated" }, { status: 401 });
-    }
-
-    // Create a test notification (this will trigger email + push if enabled)
-    const notification = await createNotification({
-      userId: user.id,
-      type: "SYSTEM",
-      title: "Email Test Notification",
-      message:
-        "This is a test email notification to verify your email configuration is working properly. If you received this email, everything is set up correctly!",
-      actionUrl: `${process.env.NEXT_PUBLIC_APP_URL}/dashboard`,
-    });
-
-    if (notification) {
-      return NextResponse.json({
-        success: true,
-        message: "Test email sent! Check your inbox.",
-        notificationId: notification.id,
-      });
-    } else {
-      return NextResponse.json(
-        {
-          error: "Failed to create test notification",
-        },
-        { status: 500 },
-      );
-    }
-  } catch (error) {
-    console.error("❌ [TEST-EMAIL] Error:", error);
-    return NextResponse.json(
-      {
-        error: "Internal server error",
-      },
-      { status: 500 },
-    );
-  }
-}
-=======
-import { NextRequest, NextResponse } from "next/server";
-import { currentUser } from "@clerk/nextjs/server";
-import { createNotification } from "@/lib/notifications";
 
 export async function POST(request: NextRequest) {
   try {
@@ -94,5 +45,4 @@
       { status: 500 },
     );
   }
-}
->>>>>>> 6ef40c81
+}