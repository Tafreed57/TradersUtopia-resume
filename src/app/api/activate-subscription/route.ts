--- conflicted
+++ resolved
@@ -1,89 +1,8 @@
-<<<<<<< HEAD
 import { NextRequest, NextResponse } from "next/server";
 import { currentUser } from "@clerk/nextjs/server";
 import { db } from "@/lib/db";
 
-
-// Mark this route as dynamic to prevent static generation
 export const dynamic = 'force-dynamic';
-export async function POST(request: NextRequest) {
-  try {
-    const user = await currentUser();
-
-    if (!user) {
-      return NextResponse.json({ error: "Not authenticated" }, { status: 401 });
-    }
-
-    console.log("Activating subscription for user:", {
-      userId: user.id,
-      email: user.emailAddresses[0]?.emailAddress,
-      name: `${user.firstName} ${user.lastName}`,
-    });
-
-    // Find or create the user's profile
-    let profile = await db.profile.findFirst({
-      where: { userId: user.id },
-    });
-
-    if (!profile) {
-      // Create profile if it doesn't exist
-      profile = await db.profile.create({
-        data: {
-          userId: user.id,
-          name: `${user.firstName} ${user.lastName}`,
-          email: user.emailAddresses[0]?.emailAddress || "",
-          imageUrl: user.imageUrl,
-          subscriptionStatus: "FREE",
-        },
-      });
-      console.log("Created new profile:", profile.id);
-    }
-
-    // Activate the subscription
-    const updatedProfile = await db.profile.update({
-      where: { id: profile.id },
-      data: {
-        subscriptionStatus: "ACTIVE",
-        subscriptionStart: new Date(),
-        subscriptionEnd: new Date(Date.now() + 30 * 24 * 60 * 60 * 1000), // 30 days from now
-      },
-    });
-
-    console.log(
-      "✅ Successfully activated subscription for user:",
-      updatedProfile.email,
-    );
-
-    return NextResponse.json({
-      success: true,
-      message: "Subscription activated successfully!",
-      profile: {
-        id: updatedProfile.id,
-        name: updatedProfile.name,
-        email: updatedProfile.email,
-        subscriptionStatus: updatedProfile.subscriptionStatus,
-        subscriptionStart: updatedProfile.subscriptionStart,
-        subscriptionEnd: updatedProfile.subscriptionEnd,
-      },
-    });
-  } catch (error) {
-    console.error("Error activating subscription:", error);
-
-    // ✅ SECURITY: Generic error response - no internal details exposed
-    return NextResponse.json(
-      {
-        error: "Failed to activate subscription",
-        message:
-          "Unable to process subscription activation. Please try again later.",
-      },
-      { status: 500 },
-    );
-  }
-}
-=======
-import { NextRequest, NextResponse } from "next/server";
-import { currentUser } from "@clerk/nextjs/server";
-import { db } from "@/lib/db";
 
 export async function POST(request: NextRequest) {
   try {
@@ -158,5 +77,4 @@
       { status: 500 },
     );
   }
-}
->>>>>>> 6ef40c81
+}