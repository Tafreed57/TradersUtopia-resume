<<<<<<< HEAD
import { NextRequest, NextResponse } from 'next/server';
import { db } from '@/lib/db';
import { currentUser } from '@clerk/nextjs/server';
import { getStripeInstance } from '@/lib/stripe';


// Mark this route as dynamic to prevent static generation
export const dynamic = 'force-dynamic';
export async function POST(request: NextRequest) {
  try {
    const user = await currentUser();

    if (!user) {
      return NextResponse.json({ error: 'Not authenticated' }, { status: 401 });
    }

    // Find user profile to check admin status
    const profile = await db.profile.findFirst({
      where: { userId: user.id },
    });

    if (!profile?.isAdmin) {
      return NextResponse.json(
        { error: 'Admin access required' },
        { status: 403 }
      );
    }

    const { action } = await request.json();

    switch (action) {
      case 'check-config':
        return await checkWebhookConfiguration();

      case 'test-endpoint':
        return await testWebhookEndpoint();

      case 'simulate-event':
        return await simulateWebhookEvent(request);

      case 'verify-stripe-webhooks':
        return await verifyStripeWebhookEndpoints();

      default:
        return NextResponse.json({ error: 'Invalid action' }, { status: 400 });
    }
  } catch (error) {
    console.error('❌ [WEBHOOK TEST] Error:', error);
    return NextResponse.json({ error: 'Test failed' }, { status: 500 });
  }
}

// ✅ TEST 1: Check webhook configuration
async function checkWebhookConfiguration() {
  const results = {
    environment: process.env.NODE_ENV,
    hasStripeSecretKey: !!process.env.STRIPE_SECRET_KEY,
    hasWebhookSecret: !!process.env.STRIPE_WEBHOOK_SECRET,
    stripeKeyPrefix: process.env.STRIPE_SECRET_KEY ? 'sk_***' : 'NOT_SET',
    webhookSecretPrefix: process.env.STRIPE_WEBHOOK_SECRET
      ? 'whsec_***'
      : 'NOT_SET',
    timestamp: new Date().toISOString(),
  };

  console.log('🔍 [WEBHOOK TEST] Configuration check:', results);

  return NextResponse.json({
    success: true,
    test: 'check-config',
    results,
    status:
      results.hasStripeSecretKey && results.hasWebhookSecret
        ? 'CONFIGURED'
        : 'MISSING_CONFIG',
  });
}

// ✅ TEST 2: Test webhook endpoint accessibility
async function testWebhookEndpoint() {
  const webhookUrl =
    process.env.NODE_ENV === 'production'
      ? `${process.env.NEXT_PUBLIC_SITE_URL}/api/webhooks/stripe`
      : 'http://localhost:3000/api/webhooks/stripe';

  console.log('🔗 [WEBHOOK TEST] Testing endpoint:', webhookUrl);

  return NextResponse.json({
    success: true,
    test: 'test-endpoint',
    results: {
      webhookUrl,
      accessible: true,
      environment: process.env.NODE_ENV,
      timestamp: new Date().toISOString(),
    },
    message: 'Webhook endpoint is accessible',
  });
}

// ✅ TEST 3: Simulate webhook event (for testing)
async function simulateWebhookEvent(request: NextRequest) {
  try {
    const { eventType, customerEmail } = await request.json();

    const simulatedEvent = {
      id: `evt_test_${Date.now()}`,
      type: eventType || 'customer.subscription.created',
      data: {
        object: {
          id: `sub_test_${Date.now()}`,
          customer: customerEmail || 'test@example.com',
          status: 'active',
          current_period_start: Math.floor(Date.now() / 1000),
          current_period_end: Math.floor(Date.now() / 1000) + 30 * 24 * 60 * 60,
        },
      },
      created: Math.floor(Date.now() / 1000),
    };

    console.log('🧪 [WEBHOOK TEST] Simulated event:', simulatedEvent);

    return NextResponse.json({
      success: true,
      test: 'simulate-event',
      results: {
        simulatedEvent,
        message: 'Event simulation completed (test data only)',
        note: 'This is a simulation - no actual Stripe event was created',
      },
    });
  } catch (error) {
    console.error('❌ [WEBHOOK TEST] Simulation error:', error);
    return NextResponse.json(
      {
        success: false,
        test: 'simulate-event',
        error: 'Event simulation failed',
      },
      { status: 500 }
    );
  }
}

// ✅ TEST 4: Verify Stripe webhook endpoints
async function verifyStripeWebhookEndpoints() {
  try {
    const stripe = getStripeInstance();

    if (!stripe) {
      return NextResponse.json(
        {
          success: false,
          test: 'verify-stripe-webhooks',
          error: 'Stripe not configured - cannot verify webhook endpoints',
          message: 'Stripe SDK is not properly configured',
        },
        { status: 503 }
      );
    }

    // List webhook endpoints from Stripe
    const webhookEndpoints = await stripe.webhookEndpoints.list({
      limit: 10,
    });

    const results = {
      totalEndpoints: webhookEndpoints.data.length,
      endpoints: webhookEndpoints.data.map(endpoint => ({
        id: endpoint.id,
        url: endpoint.url,
        status: endpoint.status,
        enabledEvents: endpoint.enabled_events.slice(0, 5), // Show first 5 events
        created: new Date(endpoint.created * 1000).toISOString(),
      })),
      expectedEvents: [
        'checkout.session.completed',
        'customer.subscription.created',
        'customer.subscription.updated',
        'customer.subscription.deleted',
        'invoice.payment_succeeded',
        'invoice.payment_failed',
      ],
      timestamp: new Date().toISOString(),
    };

    console.log('🔗 [WEBHOOK TEST] Stripe endpoints verification:', results);

    return NextResponse.json({
      success: true,
      test: 'verify-stripe-webhooks',
      results,
      message: `Found ${results.totalEndpoints} webhook endpoint(s) in Stripe`,
    });
  } catch (error) {
    console.error('❌ [WEBHOOK TEST] Stripe verification error:', error);
    return NextResponse.json(
      {
        success: false,
        test: 'verify-stripe-webhooks',
        error: 'Failed to fetch webhook endpoints from Stripe',
      },
      { status: 500 }
    );
  }
}

export async function GET(request: NextRequest) {
  return NextResponse.json({
    message: 'Stripe Webhook Test Endpoint',
    availableActions: [
      'check-config - Verify environment configuration',
      'test-endpoint - Test webhook endpoint accessibility',
      'simulate-event - Simulate webhook event for testing',
      'verify-stripe-webhooks - Check Stripe webhook endpoints',
    ],
    usage: {
      method: 'POST',
      body: {
        action:
          'check-config | test-endpoint | simulate-event | verify-stripe-webhooks',
        eventType:
          'subscription.created | subscription.updated | subscription.deleted | payment.succeeded | payment.failed (for simulate-event)',
        customerEmail: 'user@example.com (for simulate-event)',
      },
    },
  });
}
=======
import { NextRequest, NextResponse } from "next/server";
import Stripe from "stripe";
import { db } from "@/lib/db";
import { currentUser } from "@clerk/nextjs/server";

const stripe = new Stripe(process.env.STRIPE_SECRET_KEY!, {
  apiVersion: "2025-05-28.basil",
});

export async function POST(request: NextRequest) {
  try {
    const user = await currentUser();

    if (!user) {
      return NextResponse.json({ error: "Not authenticated" }, { status: 401 });
    }

    // Find user profile to check admin status
    const profile = await db.profile.findFirst({
      where: { userId: user.id },
    });

    if (!profile?.isAdmin) {
      return NextResponse.json(
        { error: "Admin access required" },
        { status: 403 },
      );
    }

    const { action } = await request.json();

    switch (action) {
      case "check-config":
        return await checkWebhookConfiguration();

      case "test-endpoint":
        return await testWebhookEndpoint();

      case "simulate-event":
        return await simulateWebhookEvent(request);

      case "verify-stripe-webhooks":
        return await verifyStripeWebhookEndpoints();

      default:
        return NextResponse.json({ error: "Invalid action" }, { status: 400 });
    }
  } catch (error) {
    console.error("❌ [WEBHOOK TEST] Error:", error);
    return NextResponse.json({ error: "Test failed" }, { status: 500 });
  }
}

// ✅ TEST 1: Check webhook configuration
async function checkWebhookConfiguration() {
  const results = {
    environment: process.env.NODE_ENV,
    hasStripeSecretKey: !!process.env.STRIPE_SECRET_KEY,
    hasWebhookSecret: !!process.env.STRIPE_WEBHOOK_SECRET,
    stripeKeyPrefix: process.env.STRIPE_SECRET_KEY ? "sk_***" : "NOT_SET",
    webhookSecretPrefix: process.env.STRIPE_WEBHOOK_SECRET
      ? "whsec_***"
      : "NOT_SET",
    timestamp: new Date().toISOString(),
  };

  console.log("🔍 [WEBHOOK TEST] Configuration check:", results);

  return NextResponse.json({
    success: true,
    test: "check-config",
    results,
    status:
      results.hasStripeSecretKey && results.hasWebhookSecret
        ? "CONFIGURED"
        : "MISSING_CONFIG",
  });
}

// ✅ TEST 2: Test webhook endpoint accessibility
async function testWebhookEndpoint() {
  const webhookUrl =
    process.env.NODE_ENV === "production"
      ? `${process.env.NEXT_PUBLIC_SITE_URL}/api/webhooks/stripe`
      : "http://localhost:3000/api/webhooks/stripe";

  const testData = {
    webhookUrl,
    timestamp: new Date().toISOString(),
    testId: `test_${Date.now()}`,
  };

  console.log("🔗 [WEBHOOK TEST] Endpoint accessibility test:", testData);

  return NextResponse.json({
    success: true,
    test: "test-endpoint",
    results: {
      webhookUrl,
      message: "Webhook endpoint is accessible",
      note: "This test verifies the endpoint exists and is reachable",
    },
  });
}

// ✅ TEST 3: Simulate webhook event
async function simulateWebhookEvent(request: NextRequest) {
  const { eventType, customerEmail } = await request.json();

  if (!eventType || !customerEmail) {
    return NextResponse.json(
      {
        error: "eventType and customerEmail are required",
      },
      { status: 400 },
    );
  }

  // Find profile to simulate webhook for
  const profile = await db.profile.findFirst({
    where: { email: customerEmail },
  });

  if (!profile) {
    return NextResponse.json(
      {
        error: `No profile found for email: ${customerEmail}`,
      },
      { status: 404 },
    );
  }

  const simulationResult = {
    eventType,
    customerEmail,
    profileId: profile.id,
    currentStatus: profile.subscriptionStatus,
    timestamp: new Date().toISOString(),
  };

  console.log("🎭 [WEBHOOK TEST] Simulating event:", simulationResult);

  try {
    switch (eventType) {
      case "subscription.created":
        await db.profile.update({
          where: { id: profile.id },
          data: {
            subscriptionStatus: "ACTIVE",
            subscriptionStart: new Date(),
            subscriptionEnd: new Date(Date.now() + 30 * 24 * 60 * 60 * 1000),
            updatedAt: new Date(),
          },
        });
        break;

      case "subscription.updated":
        await db.profile.update({
          where: { id: profile.id },
          data: {
            subscriptionEnd: new Date(Date.now() + 30 * 24 * 60 * 60 * 1000),
            updatedAt: new Date(),
          },
        });
        break;

      case "subscription.deleted":
        await db.profile.update({
          where: { id: profile.id },
          data: {
            subscriptionStatus: "CANCELLED",
            subscriptionEnd: new Date(),
            updatedAt: new Date(),
          },
        });
        break;

      case "payment.succeeded":
        await db.profile.update({
          where: { id: profile.id },
          data: {
            subscriptionStatus: "ACTIVE",
            subscriptionEnd: new Date(Date.now() + 30 * 24 * 60 * 60 * 1000),
            updatedAt: new Date(),
          },
        });
        break;

      case "payment.failed":
        // Keep active but note the payment issue
        await db.profile.update({
          where: { id: profile.id },
          data: {
            updatedAt: new Date(),
          },
        });
        break;

      default:
        return NextResponse.json(
          {
            error: `Unknown event type: ${eventType}`,
          },
          { status: 400 },
        );
    }

    // Get updated profile
    const updatedProfile = await db.profile.findFirst({
      where: { id: profile.id },
    });

    return NextResponse.json({
      success: true,
      test: "simulate-event",
      results: {
        ...simulationResult,
        previousStatus: profile.subscriptionStatus,
        newStatus: updatedProfile?.subscriptionStatus,
        message: `Successfully simulated ${eventType} event`,
        databaseUpdated: true,
      },
    });
  } catch (error) {
    console.error("❌ [WEBHOOK TEST] Simulation error:", error);
    return NextResponse.json(
      {
        success: false,
        test: "simulate-event",
        error: "Database update failed during simulation",
      },
      { status: 500 },
    );
  }
}

// ✅ TEST 4: Verify Stripe webhook endpoints
async function verifyStripeWebhookEndpoints() {
  try {
    // List webhook endpoints from Stripe
    const webhookEndpoints = await stripe.webhookEndpoints.list({
      limit: 10,
    });

    const results = {
      totalEndpoints: webhookEndpoints.data.length,
      endpoints: webhookEndpoints.data.map((endpoint) => ({
        id: endpoint.id,
        url: endpoint.url,
        status: endpoint.status,
        enabledEvents: endpoint.enabled_events.slice(0, 5), // Show first 5 events
        created: new Date(endpoint.created * 1000).toISOString(),
      })),
      expectedEvents: [
        "checkout.session.completed",
        "customer.subscription.created",
        "customer.subscription.updated",
        "customer.subscription.deleted",
        "invoice.payment_succeeded",
        "invoice.payment_failed",
      ],
      timestamp: new Date().toISOString(),
    };

    console.log("🔗 [WEBHOOK TEST] Stripe endpoints verification:", results);

    return NextResponse.json({
      success: true,
      test: "verify-stripe-webhooks",
      results,
      message: `Found ${results.totalEndpoints} webhook endpoint(s) in Stripe`,
    });
  } catch (error) {
    console.error("❌ [WEBHOOK TEST] Stripe verification error:", error);
    return NextResponse.json(
      {
        success: false,
        test: "verify-stripe-webhooks",
        error: "Failed to fetch webhook endpoints from Stripe",
      },
      { status: 500 },
    );
  }
}

export async function GET(request: NextRequest) {
  return NextResponse.json({
    message: "Stripe Webhook Test Endpoint",
    availableActions: [
      "check-config - Verify environment configuration",
      "test-endpoint - Test webhook endpoint accessibility",
      "simulate-event - Simulate webhook event for testing",
      "verify-stripe-webhooks - Check Stripe webhook endpoints",
    ],
    usage: {
      method: "POST",
      body: {
        action:
          "check-config | test-endpoint | simulate-event | verify-stripe-webhooks",
        eventType:
          "subscription.created | subscription.updated | subscription.deleted | payment.succeeded | payment.failed (for simulate-event)",
        customerEmail: "user@example.com (for simulate-event)",
      },
    },
  });
}
>>>>>>> 6ef40c81
<|MERGE_RESOLUTION|>--- conflicted
+++ resolved
@@ -1,537 +1,305 @@
-<<<<<<< HEAD
-import { NextRequest, NextResponse } from 'next/server';
-import { db } from '@/lib/db';
-import { currentUser } from '@clerk/nextjs/server';
-import { getStripeInstance } from '@/lib/stripe';
-
-
-// Mark this route as dynamic to prevent static generation
-export const dynamic = 'force-dynamic';
-export async function POST(request: NextRequest) {
-  try {
-    const user = await currentUser();
-
-    if (!user) {
-      return NextResponse.json({ error: 'Not authenticated' }, { status: 401 });
-    }
-
-    // Find user profile to check admin status
-    const profile = await db.profile.findFirst({
-      where: { userId: user.id },
-    });
-
-    if (!profile?.isAdmin) {
-      return NextResponse.json(
-        { error: 'Admin access required' },
-        { status: 403 }
-      );
-    }
-
-    const { action } = await request.json();
-
-    switch (action) {
-      case 'check-config':
-        return await checkWebhookConfiguration();
-
-      case 'test-endpoint':
-        return await testWebhookEndpoint();
-
-      case 'simulate-event':
-        return await simulateWebhookEvent(request);
-
-      case 'verify-stripe-webhooks':
-        return await verifyStripeWebhookEndpoints();
-
-      default:
-        return NextResponse.json({ error: 'Invalid action' }, { status: 400 });
-    }
-  } catch (error) {
-    console.error('❌ [WEBHOOK TEST] Error:', error);
-    return NextResponse.json({ error: 'Test failed' }, { status: 500 });
-  }
-}
-
-// ✅ TEST 1: Check webhook configuration
-async function checkWebhookConfiguration() {
-  const results = {
-    environment: process.env.NODE_ENV,
-    hasStripeSecretKey: !!process.env.STRIPE_SECRET_KEY,
-    hasWebhookSecret: !!process.env.STRIPE_WEBHOOK_SECRET,
-    stripeKeyPrefix: process.env.STRIPE_SECRET_KEY ? 'sk_***' : 'NOT_SET',
-    webhookSecretPrefix: process.env.STRIPE_WEBHOOK_SECRET
-      ? 'whsec_***'
-      : 'NOT_SET',
-    timestamp: new Date().toISOString(),
-  };
-
-  console.log('🔍 [WEBHOOK TEST] Configuration check:', results);
-
-  return NextResponse.json({
-    success: true,
-    test: 'check-config',
-    results,
-    status:
-      results.hasStripeSecretKey && results.hasWebhookSecret
-        ? 'CONFIGURED'
-        : 'MISSING_CONFIG',
-  });
-}
-
-// ✅ TEST 2: Test webhook endpoint accessibility
-async function testWebhookEndpoint() {
-  const webhookUrl =
-    process.env.NODE_ENV === 'production'
-      ? `${process.env.NEXT_PUBLIC_SITE_URL}/api/webhooks/stripe`
-      : 'http://localhost:3000/api/webhooks/stripe';
-
-  console.log('🔗 [WEBHOOK TEST] Testing endpoint:', webhookUrl);
-
-  return NextResponse.json({
-    success: true,
-    test: 'test-endpoint',
-    results: {
-      webhookUrl,
-      accessible: true,
-      environment: process.env.NODE_ENV,
-      timestamp: new Date().toISOString(),
-    },
-    message: 'Webhook endpoint is accessible',
-  });
-}
-
-// ✅ TEST 3: Simulate webhook event (for testing)
-async function simulateWebhookEvent(request: NextRequest) {
-  try {
-    const { eventType, customerEmail } = await request.json();
-
-    const simulatedEvent = {
-      id: `evt_test_${Date.now()}`,
-      type: eventType || 'customer.subscription.created',
-      data: {
-        object: {
-          id: `sub_test_${Date.now()}`,
-          customer: customerEmail || 'test@example.com',
-          status: 'active',
-          current_period_start: Math.floor(Date.now() / 1000),
-          current_period_end: Math.floor(Date.now() / 1000) + 30 * 24 * 60 * 60,
-        },
-      },
-      created: Math.floor(Date.now() / 1000),
-    };
-
-    console.log('🧪 [WEBHOOK TEST] Simulated event:', simulatedEvent);
-
-    return NextResponse.json({
-      success: true,
-      test: 'simulate-event',
-      results: {
-        simulatedEvent,
-        message: 'Event simulation completed (test data only)',
-        note: 'This is a simulation - no actual Stripe event was created',
-      },
-    });
-  } catch (error) {
-    console.error('❌ [WEBHOOK TEST] Simulation error:', error);
-    return NextResponse.json(
-      {
-        success: false,
-        test: 'simulate-event',
-        error: 'Event simulation failed',
-      },
-      { status: 500 }
-    );
-  }
-}
-
-// ✅ TEST 4: Verify Stripe webhook endpoints
-async function verifyStripeWebhookEndpoints() {
-  try {
-    const stripe = getStripeInstance();
-
-    if (!stripe) {
-      return NextResponse.json(
-        {
-          success: false,
-          test: 'verify-stripe-webhooks',
-          error: 'Stripe not configured - cannot verify webhook endpoints',
-          message: 'Stripe SDK is not properly configured',
-        },
-        { status: 503 }
-      );
-    }
-
-    // List webhook endpoints from Stripe
-    const webhookEndpoints = await stripe.webhookEndpoints.list({
-      limit: 10,
-    });
-
-    const results = {
-      totalEndpoints: webhookEndpoints.data.length,
-      endpoints: webhookEndpoints.data.map(endpoint => ({
-        id: endpoint.id,
-        url: endpoint.url,
-        status: endpoint.status,
-        enabledEvents: endpoint.enabled_events.slice(0, 5), // Show first 5 events
-        created: new Date(endpoint.created * 1000).toISOString(),
-      })),
-      expectedEvents: [
-        'checkout.session.completed',
-        'customer.subscription.created',
-        'customer.subscription.updated',
-        'customer.subscription.deleted',
-        'invoice.payment_succeeded',
-        'invoice.payment_failed',
-      ],
-      timestamp: new Date().toISOString(),
-    };
-
-    console.log('🔗 [WEBHOOK TEST] Stripe endpoints verification:', results);
-
-    return NextResponse.json({
-      success: true,
-      test: 'verify-stripe-webhooks',
-      results,
-      message: `Found ${results.totalEndpoints} webhook endpoint(s) in Stripe`,
-    });
-  } catch (error) {
-    console.error('❌ [WEBHOOK TEST] Stripe verification error:', error);
-    return NextResponse.json(
-      {
-        success: false,
-        test: 'verify-stripe-webhooks',
-        error: 'Failed to fetch webhook endpoints from Stripe',
-      },
-      { status: 500 }
-    );
-  }
-}
-
-export async function GET(request: NextRequest) {
-  return NextResponse.json({
-    message: 'Stripe Webhook Test Endpoint',
-    availableActions: [
-      'check-config - Verify environment configuration',
-      'test-endpoint - Test webhook endpoint accessibility',
-      'simulate-event - Simulate webhook event for testing',
-      'verify-stripe-webhooks - Check Stripe webhook endpoints',
-    ],
-    usage: {
-      method: 'POST',
-      body: {
-        action:
-          'check-config | test-endpoint | simulate-event | verify-stripe-webhooks',
-        eventType:
-          'subscription.created | subscription.updated | subscription.deleted | payment.succeeded | payment.failed (for simulate-event)',
-        customerEmail: 'user@example.com (for simulate-event)',
-      },
-    },
-  });
-}
-=======
-import { NextRequest, NextResponse } from "next/server";
-import Stripe from "stripe";
-import { db } from "@/lib/db";
-import { currentUser } from "@clerk/nextjs/server";
-
-const stripe = new Stripe(process.env.STRIPE_SECRET_KEY!, {
-  apiVersion: "2025-05-28.basil",
-});
-
-export async function POST(request: NextRequest) {
-  try {
-    const user = await currentUser();
-
-    if (!user) {
-      return NextResponse.json({ error: "Not authenticated" }, { status: 401 });
-    }
-
-    // Find user profile to check admin status
-    const profile = await db.profile.findFirst({
-      where: { userId: user.id },
-    });
-
-    if (!profile?.isAdmin) {
-      return NextResponse.json(
-        { error: "Admin access required" },
-        { status: 403 },
-      );
-    }
-
-    const { action } = await request.json();
-
-    switch (action) {
-      case "check-config":
-        return await checkWebhookConfiguration();
-
-      case "test-endpoint":
-        return await testWebhookEndpoint();
-
-      case "simulate-event":
-        return await simulateWebhookEvent(request);
-
-      case "verify-stripe-webhooks":
-        return await verifyStripeWebhookEndpoints();
-
-      default:
-        return NextResponse.json({ error: "Invalid action" }, { status: 400 });
-    }
-  } catch (error) {
-    console.error("❌ [WEBHOOK TEST] Error:", error);
-    return NextResponse.json({ error: "Test failed" }, { status: 500 });
-  }
-}
-
-// ✅ TEST 1: Check webhook configuration
-async function checkWebhookConfiguration() {
-  const results = {
-    environment: process.env.NODE_ENV,
-    hasStripeSecretKey: !!process.env.STRIPE_SECRET_KEY,
-    hasWebhookSecret: !!process.env.STRIPE_WEBHOOK_SECRET,
-    stripeKeyPrefix: process.env.STRIPE_SECRET_KEY ? "sk_***" : "NOT_SET",
-    webhookSecretPrefix: process.env.STRIPE_WEBHOOK_SECRET
-      ? "whsec_***"
-      : "NOT_SET",
-    timestamp: new Date().toISOString(),
-  };
-
-  console.log("🔍 [WEBHOOK TEST] Configuration check:", results);
-
-  return NextResponse.json({
-    success: true,
-    test: "check-config",
-    results,
-    status:
-      results.hasStripeSecretKey && results.hasWebhookSecret
-        ? "CONFIGURED"
-        : "MISSING_CONFIG",
-  });
-}
-
-// ✅ TEST 2: Test webhook endpoint accessibility
-async function testWebhookEndpoint() {
-  const webhookUrl =
-    process.env.NODE_ENV === "production"
-      ? `${process.env.NEXT_PUBLIC_SITE_URL}/api/webhooks/stripe`
-      : "http://localhost:3000/api/webhooks/stripe";
-
-  const testData = {
-    webhookUrl,
-    timestamp: new Date().toISOString(),
-    testId: `test_${Date.now()}`,
-  };
-
-  console.log("🔗 [WEBHOOK TEST] Endpoint accessibility test:", testData);
-
-  return NextResponse.json({
-    success: true,
-    test: "test-endpoint",
-    results: {
-      webhookUrl,
-      message: "Webhook endpoint is accessible",
-      note: "This test verifies the endpoint exists and is reachable",
-    },
-  });
-}
-
-// ✅ TEST 3: Simulate webhook event
-async function simulateWebhookEvent(request: NextRequest) {
-  const { eventType, customerEmail } = await request.json();
-
-  if (!eventType || !customerEmail) {
-    return NextResponse.json(
-      {
-        error: "eventType and customerEmail are required",
-      },
-      { status: 400 },
-    );
-  }
-
-  // Find profile to simulate webhook for
-  const profile = await db.profile.findFirst({
-    where: { email: customerEmail },
-  });
-
-  if (!profile) {
-    return NextResponse.json(
-      {
-        error: `No profile found for email: ${customerEmail}`,
-      },
-      { status: 404 },
-    );
-  }
-
-  const simulationResult = {
-    eventType,
-    customerEmail,
-    profileId: profile.id,
-    currentStatus: profile.subscriptionStatus,
-    timestamp: new Date().toISOString(),
-  };
-
-  console.log("🎭 [WEBHOOK TEST] Simulating event:", simulationResult);
-
-  try {
-    switch (eventType) {
-      case "subscription.created":
-        await db.profile.update({
-          where: { id: profile.id },
-          data: {
-            subscriptionStatus: "ACTIVE",
-            subscriptionStart: new Date(),
-            subscriptionEnd: new Date(Date.now() + 30 * 24 * 60 * 60 * 1000),
-            updatedAt: new Date(),
-          },
-        });
-        break;
-
-      case "subscription.updated":
-        await db.profile.update({
-          where: { id: profile.id },
-          data: {
-            subscriptionEnd: new Date(Date.now() + 30 * 24 * 60 * 60 * 1000),
-            updatedAt: new Date(),
-          },
-        });
-        break;
-
-      case "subscription.deleted":
-        await db.profile.update({
-          where: { id: profile.id },
-          data: {
-            subscriptionStatus: "CANCELLED",
-            subscriptionEnd: new Date(),
-            updatedAt: new Date(),
-          },
-        });
-        break;
-
-      case "payment.succeeded":
-        await db.profile.update({
-          where: { id: profile.id },
-          data: {
-            subscriptionStatus: "ACTIVE",
-            subscriptionEnd: new Date(Date.now() + 30 * 24 * 60 * 60 * 1000),
-            updatedAt: new Date(),
-          },
-        });
-        break;
-
-      case "payment.failed":
-        // Keep active but note the payment issue
-        await db.profile.update({
-          where: { id: profile.id },
-          data: {
-            updatedAt: new Date(),
-          },
-        });
-        break;
-
-      default:
-        return NextResponse.json(
-          {
-            error: `Unknown event type: ${eventType}`,
-          },
-          { status: 400 },
-        );
-    }
-
-    // Get updated profile
-    const updatedProfile = await db.profile.findFirst({
-      where: { id: profile.id },
-    });
-
-    return NextResponse.json({
-      success: true,
-      test: "simulate-event",
-      results: {
-        ...simulationResult,
-        previousStatus: profile.subscriptionStatus,
-        newStatus: updatedProfile?.subscriptionStatus,
-        message: `Successfully simulated ${eventType} event`,
-        databaseUpdated: true,
-      },
-    });
-  } catch (error) {
-    console.error("❌ [WEBHOOK TEST] Simulation error:", error);
-    return NextResponse.json(
-      {
-        success: false,
-        test: "simulate-event",
-        error: "Database update failed during simulation",
-      },
-      { status: 500 },
-    );
-  }
-}
-
-// ✅ TEST 4: Verify Stripe webhook endpoints
-async function verifyStripeWebhookEndpoints() {
-  try {
-    // List webhook endpoints from Stripe
-    const webhookEndpoints = await stripe.webhookEndpoints.list({
-      limit: 10,
-    });
-
-    const results = {
-      totalEndpoints: webhookEndpoints.data.length,
-      endpoints: webhookEndpoints.data.map((endpoint) => ({
-        id: endpoint.id,
-        url: endpoint.url,
-        status: endpoint.status,
-        enabledEvents: endpoint.enabled_events.slice(0, 5), // Show first 5 events
-        created: new Date(endpoint.created * 1000).toISOString(),
-      })),
-      expectedEvents: [
-        "checkout.session.completed",
-        "customer.subscription.created",
-        "customer.subscription.updated",
-        "customer.subscription.deleted",
-        "invoice.payment_succeeded",
-        "invoice.payment_failed",
-      ],
-      timestamp: new Date().toISOString(),
-    };
-
-    console.log("🔗 [WEBHOOK TEST] Stripe endpoints verification:", results);
-
-    return NextResponse.json({
-      success: true,
-      test: "verify-stripe-webhooks",
-      results,
-      message: `Found ${results.totalEndpoints} webhook endpoint(s) in Stripe`,
-    });
-  } catch (error) {
-    console.error("❌ [WEBHOOK TEST] Stripe verification error:", error);
-    return NextResponse.json(
-      {
-        success: false,
-        test: "verify-stripe-webhooks",
-        error: "Failed to fetch webhook endpoints from Stripe",
-      },
-      { status: 500 },
-    );
-  }
-}
-
-export async function GET(request: NextRequest) {
-  return NextResponse.json({
-    message: "Stripe Webhook Test Endpoint",
-    availableActions: [
-      "check-config - Verify environment configuration",
-      "test-endpoint - Test webhook endpoint accessibility",
-      "simulate-event - Simulate webhook event for testing",
-      "verify-stripe-webhooks - Check Stripe webhook endpoints",
-    ],
-    usage: {
-      method: "POST",
-      body: {
-        action:
-          "check-config | test-endpoint | simulate-event | verify-stripe-webhooks",
-        eventType:
-          "subscription.created | subscription.updated | subscription.deleted | payment.succeeded | payment.failed (for simulate-event)",
-        customerEmail: "user@example.com (for simulate-event)",
-      },
-    },
-  });
-}
->>>>>>> 6ef40c81
+import { NextRequest, NextResponse } from "next/server";
+import Stripe from "stripe";
+import { db } from "@/lib/db";
+import { currentUser } from "@clerk/nextjs/server";
+
+export async function POST(request: NextRequest) {
+  const stripe = new Stripe(process.env.STRIPE_SECRET_KEY!, {
+  apiVersion: "2025-05-28.basil",
+});
+  try {
+    const user = await currentUser();
+
+    if (!user) {
+      return NextResponse.json({ error: "Not authenticated" }, { status: 401 });
+    }
+
+    // Find user profile to check admin status
+    const profile = await db.profile.findFirst({
+      where: { userId: user.id },
+    });
+
+    if (!profile?.isAdmin) {
+      return NextResponse.json(
+        { error: "Admin access required" },
+        { status: 403 },
+      );
+    }
+
+    const { action } = await request.json();
+
+    switch (action) {
+      case "check-config":
+        return await checkWebhookConfiguration();
+
+      case "test-endpoint":
+        return await testWebhookEndpoint();
+
+      case "simulate-event":
+        return await simulateWebhookEvent(request);
+
+      case "verify-stripe-webhooks":
+        return await verifyStripeWebhookEndpoints();
+
+      default:
+        return NextResponse.json({ error: "Invalid action" }, { status: 400 });
+    }
+  } catch (error) {
+    console.error("❌ [WEBHOOK TEST] Error:", error);
+    return NextResponse.json({ error: "Test failed" }, { status: 500 });
+  }
+}
+
+// ✅ TEST 1: Check webhook configuration
+async function checkWebhookConfiguration() {
+  const results = {
+    environment: process.env.NODE_ENV,
+    hasStripeSecretKey: !!process.env.STRIPE_SECRET_KEY,
+    hasWebhookSecret: !!process.env.STRIPE_WEBHOOK_SECRET,
+    stripeKeyPrefix: process.env.STRIPE_SECRET_KEY ? "sk_***" : "NOT_SET",
+    webhookSecretPrefix: process.env.STRIPE_WEBHOOK_SECRET
+      ? "whsec_***"
+      : "NOT_SET",
+    timestamp: new Date().toISOString(),
+  };
+
+  console.log("🔍 [WEBHOOK TEST] Configuration check:", results);
+
+  return NextResponse.json({
+    success: true,
+    test: "check-config",
+    results,
+    status:
+      results.hasStripeSecretKey && results.hasWebhookSecret
+        ? "CONFIGURED"
+        : "MISSING_CONFIG",
+  });
+}
+
+// ✅ TEST 2: Test webhook endpoint accessibility
+async function testWebhookEndpoint() {
+  const webhookUrl =
+    process.env.NODE_ENV === "production"
+      ? `${process.env.NEXT_PUBLIC_SITE_URL}/api/webhooks/stripe`
+      : "http://localhost:3000/api/webhooks/stripe";
+
+  const testData = {
+    webhookUrl,
+    timestamp: new Date().toISOString(),
+    testId: `test_${Date.now()}`,
+  };
+
+  console.log("🔗 [WEBHOOK TEST] Endpoint accessibility test:", testData);
+
+  return NextResponse.json({
+    success: true,
+    test: "test-endpoint",
+    results: {
+      webhookUrl,
+      message: "Webhook endpoint is accessible",
+      note: "This test verifies the endpoint exists and is reachable",
+    },
+  });
+}
+
+// ✅ TEST 3: Simulate webhook event
+async function simulateWebhookEvent(request: NextRequest) {
+  const { eventType, customerEmail } = await request.json();
+
+  if (!eventType || !customerEmail) {
+    return NextResponse.json(
+      {
+        error: "eventType and customerEmail are required",
+      },
+      { status: 400 },
+    );
+  }
+
+  // Find profile to simulate webhook for
+  const profile = await db.profile.findFirst({
+    where: { email: customerEmail },
+  });
+
+  if (!profile) {
+    return NextResponse.json(
+      {
+        error: `No profile found for email: ${customerEmail}`,
+      },
+      { status: 404 },
+    );
+  }
+
+  const simulationResult = {
+    eventType,
+    customerEmail,
+    profileId: profile.id,
+    currentStatus: profile.subscriptionStatus,
+    timestamp: new Date().toISOString(),
+  };
+
+  console.log("🎭 [WEBHOOK TEST] Simulating event:", simulationResult);
+
+  try {
+    switch (eventType) {
+      case "subscription.created":
+        await db.profile.update({
+          where: { id: profile.id },
+          data: {
+            subscriptionStatus: "ACTIVE",
+            subscriptionStart: new Date(),
+            subscriptionEnd: new Date(Date.now() + 30 * 24 * 60 * 60 * 1000),
+            updatedAt: new Date(),
+          },
+        });
+        break;
+
+      case "subscription.updated":
+        await db.profile.update({
+          where: { id: profile.id },
+          data: {
+            subscriptionEnd: new Date(Date.now() + 30 * 24 * 60 * 60 * 1000),
+            updatedAt: new Date(),
+          },
+        });
+        break;
+
+      case "subscription.deleted":
+        await db.profile.update({
+          where: { id: profile.id },
+          data: {
+            subscriptionStatus: "CANCELLED",
+            subscriptionEnd: new Date(),
+            updatedAt: new Date(),
+          },
+        });
+        break;
+
+      case "payment.succeeded":
+        await db.profile.update({
+          where: { id: profile.id },
+          data: {
+            subscriptionStatus: "ACTIVE",
+            subscriptionEnd: new Date(Date.now() + 30 * 24 * 60 * 60 * 1000),
+            updatedAt: new Date(),
+          },
+        });
+        break;
+
+      case "payment.failed":
+        // Keep active but note the payment issue
+        await db.profile.update({
+          where: { id: profile.id },
+          data: {
+            updatedAt: new Date(),
+          },
+        });
+        break;
+
+      default:
+        return NextResponse.json(
+          {
+            error: `Unknown event type: ${eventType}`,
+          },
+          { status: 400 },
+        );
+    }
+
+    // Get updated profile
+    const updatedProfile = await db.profile.findFirst({
+      where: { id: profile.id },
+    });
+
+    return NextResponse.json({
+      success: true,
+      test: "simulate-event",
+      results: {
+        ...simulationResult,
+        previousStatus: profile.subscriptionStatus,
+        newStatus: updatedProfile?.subscriptionStatus,
+        message: `Successfully simulated ${eventType} event`,
+        databaseUpdated: true,
+      },
+    });
+  } catch (error) {
+    console.error("❌ [WEBHOOK TEST] Simulation error:", error);
+    return NextResponse.json(
+      {
+        success: false,
+        test: "simulate-event",
+        error: "Database update failed during simulation",
+      },
+      { status: 500 },
+    );
+  }
+}
+
+// ✅ TEST 4: Verify Stripe webhook endpoints
+async function verifyStripeWebhookEndpoints() {
+  try {
+    // List webhook endpoints from Stripe
+    const webhookEndpoints = await stripe.webhookEndpoints.list({
+      limit: 10,
+    });
+
+    const results = {
+      totalEndpoints: webhookEndpoints.data.length,
+      endpoints: webhookEndpoints.data.map((endpoint) => ({
+        id: endpoint.id,
+        url: endpoint.url,
+        status: endpoint.status,
+        enabledEvents: endpoint.enabled_events.slice(0, 5), // Show first 5 events
+        created: new Date(endpoint.created * 1000).toISOString(),
+      })),
+      expectedEvents: [
+        "checkout.session.completed",
+        "customer.subscription.created",
+        "customer.subscription.updated",
+        "customer.subscription.deleted",
+        "invoice.payment_succeeded",
+        "invoice.payment_failed",
+      ],
+      timestamp: new Date().toISOString(),
+    };
+
+    console.log("🔗 [WEBHOOK TEST] Stripe endpoints verification:", results);
+
+    return NextResponse.json({
+      success: true,
+      test: "verify-stripe-webhooks",
+      results,
+      message: `Found ${results.totalEndpoints} webhook endpoint(s) in Stripe`,
+    });
+  } catch (error) {
+    console.error("❌ [WEBHOOK TEST] Stripe verification error:", error);
+    return NextResponse.json(
+      {
+        success: false,
+        test: "verify-stripe-webhooks",
+        error: "Failed to fetch webhook endpoints from Stripe",
+      },
+      { status: 500 },
+    );
+  }
+}
+
+export async function GET(request: NextRequest) {
+  return NextResponse.json({
+    message: "Stripe Webhook Test Endpoint",
+    availableActions: [
+      "check-config - Verify environment configuration",
+      "test-endpoint - Test webhook endpoint accessibility",
+      "simulate-event - Simulate webhook event for testing",
+      "verify-stripe-webhooks - Check Stripe webhook endpoints",
+    ],
+    usage: {
+      method: "POST",
+      body: {
+        action:
+          "check-config | test-endpoint | simulate-event | verify-stripe-webhooks",
+        eventType:
+          "subscription.created | subscription.updated | subscription.deleted | payment.succeeded | payment.failed (for simulate-event)",
+        customerEmail: "user@example.com (for simulate-event)",
+      },
+    },
+  });
+}