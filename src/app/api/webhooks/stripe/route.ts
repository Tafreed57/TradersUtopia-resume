--- conflicted
+++ resolved
@@ -1,665 +1,415 @@
-<<<<<<< HEAD
-import { NextRequest, NextResponse } from 'next/server';
-import Stripe from 'stripe';
-import { db } from '@/lib/db';
-import { rateLimitWebhook, trackSuspiciousActivity } from '@/lib/rate-limit';
-import { getStripeInstance, getWebhookSecret } from '@/lib/stripe';
-
-export async function POST(request: NextRequest) {
-  try {
-    // ✅ SECURITY: Rate limiting for webhook operations (generous limit for external systems)
-    const rateLimitResult = await rateLimitWebhook()(request);
-    if (!rateLimitResult.success) {
-      trackSuspiciousActivity(request, 'STRIPE_WEBHOOK_RATE_LIMIT_EXCEEDED');
-      return rateLimitResult.error;
-    }
-
-    const stripe = getStripeInstance();
-    const endpointSecret = getWebhookSecret();
-
-    if (!stripe || !endpointSecret) {
-      console.error('❌ [WEBHOOK] Stripe not properly configured');
-      return NextResponse.json(
-        { error: 'Webhook service not configured' },
-        { status: 503 }
-      );
-    }
-
-    const body = await request.text();
-    const signature = request.headers.get('stripe-signature')!;
-
-    let event: Stripe.Event;
-
-    try {
-      event = stripe.webhooks.constructEvent(body, signature, endpointSecret);
-    } catch (err: any) {
-      console.error('⚠️  Webhook signature verification failed.', err.message);
-      return NextResponse.json({ error: 'Webhook Error' }, { status: 400 });
-    }
-
-    // Handle the event
-    switch (event.type) {
-      case 'checkout.session.completed':
-        const session = event.data.object as Stripe.Checkout.Session;
-
-        console.log(`🎉 Checkout session completed: ${session.id}`);
-
-        let email: string | null = null;
-        let customerName: string | null = null;
-        let customerId: string | null = null;
-
-        // Handle cases where customer might be null (when customer_creation is "if_required")
-        if (session.customer) {
-          // Customer object exists, get details from Stripe
-          customerId = session.customer as string;
-          const customer = await stripe.customers.retrieve(customerId);
-
-          if (customer.deleted) {
-            console.error('Customer was deleted');
-            return NextResponse.json(
-              { error: 'Customer deleted' },
-              { status: 400 }
-            );
-          }
-
-          email = customer.email;
-          customerName = customer.name || null;
-        } else if (session.customer_details?.email) {
-          // Use customer details from session when no customer object exists
-          email = session.customer_details.email;
-          customerName = session.customer_details.name;
-          console.log(`📧 Using email from customer_details: ${email}`);
-        }
-
-        if (!email) {
-          console.error('No email found in session or customer');
-          return NextResponse.json(
-            { error: 'No email found' },
-            { status: 400 }
-          );
-        }
-
-        // Extract product ID from line items or subscription
-        let stripeProductId: string | null = null;
-
-        if (session.line_items) {
-          try {
-            // Retrieve line items if not already expanded
-            const lineItems = await stripe.checkout.sessions.listLineItems(
-              session.id,
-              { limit: 10 }
-            );
-
-            if (lineItems.data.length > 0) {
-              const priceId = lineItems.data[0].price?.id;
-              if (priceId) {
-                const price = await stripe.prices.retrieve(priceId);
-                stripeProductId = price.product as string;
-              }
-            }
-          } catch (error) {
-            console.error('Failed to retrieve line items:', error);
-          }
-        }
-
-        if (!stripeProductId && session.subscription) {
-          try {
-            const subscription = await stripe.subscriptions.retrieve(
-              session.subscription as string
-            );
-            if (subscription.items.data.length > 0) {
-              const priceId = subscription.items.data[0].price.id;
-              const price = await stripe.prices.retrieve(priceId);
-              stripeProductId = price.product as string;
-            }
-          } catch (error) {
-            console.error('Failed to retrieve subscription product:', error);
-          }
-        }
-
-        console.log(
-          `📦 Product ID from checkout: ${stripeProductId || 'Unknown'}`
-        );
-
-        // Check if user already exists in database
-        const existingProfile = await db.profile.findFirst({
-          where: { email },
-        });
-
-        if (existingProfile) {
-          // Update existing user's subscription
-          await db.profile.update({
-            where: { id: existingProfile.id },
-            data: {
-              subscriptionStatus: 'ACTIVE',
-              subscriptionStart: new Date(),
-              subscriptionEnd: new Date(Date.now() + 30 * 24 * 60 * 60 * 1000), // 30 days from now
-              stripeCustomerId: customerId,
-              stripeSessionId: session.id,
-              stripeProductId: stripeProductId,
-            },
-          });
-
-          console.log(
-            `✅ Updated existing profile for user: ${email} with product: ${stripeProductId}`
-          );
-        } else {
-          // Create a new profile for this user
-          const profile = await db.profile.create({
-            data: {
-              userId: `stripe_${customerId || session.id}`, // Use session.id if no customer ID
-              name: customerName || 'Unknown User',
-              email: email,
-              imageUrl: '',
-              subscriptionStatus: 'ACTIVE',
-              subscriptionStart: new Date(),
-              subscriptionEnd: new Date(Date.now() + 30 * 24 * 60 * 60 * 1000), // 30 days from now
-              stripeCustomerId: customerId,
-              stripeSessionId: session.id,
-              stripeProductId: stripeProductId,
-            },
-          });
-
-          console.log(
-            `✅ Created new profile for user: ${email} with product: ${stripeProductId}`
-          );
-        }
-
-        break;
-
-      case 'customer.subscription.created':
-      case 'customer.subscription.updated':
-        const subscription = event.data.object as Stripe.Subscription;
-
-        // Update database with subscription changes
-        if (subscription.customer) {
-          const customer = (await stripe.customers.retrieve(
-            subscription.customer as string
-          )) as Stripe.Customer;
-
-          if (!customer.deleted && customer.email) {
-            // Type cast to access period properties
-            const subscriptionWithPeriods = subscription as any;
-
-            await db.profile.updateMany({
-              where: { email: customer.email },
-              data: {
-                subscriptionStatus:
-                  subscription.status === 'active' ? 'ACTIVE' : 'EXPIRED',
-                subscriptionStart: new Date(
-                  subscriptionWithPeriods.current_period_start * 1000
-                ),
-                subscriptionEnd: new Date(
-                  subscriptionWithPeriods.current_period_end * 1000
-                ),
-              },
-            });
-
-            console.log(
-              `✅ Updated subscription for customer: ${customer.email}`
-            );
-          }
-        }
-        break;
-
-      case 'customer.subscription.deleted':
-        const deletedSubscription = event.data.object as Stripe.Subscription;
-
-        // Mark subscription as cancelled
-        if (deletedSubscription.customer) {
-          const customer = (await stripe.customers.retrieve(
-            deletedSubscription.customer as string
-          )) as Stripe.Customer;
-
-          if (!customer.deleted && customer.email) {
-            await db.profile.updateMany({
-              where: { email: customer.email },
-              data: {
-                subscriptionStatus: 'CANCELLED',
-              },
-            });
-
-            console.log(
-              `✅ Marked subscription as cancelled for customer: ${customer.email}`
-            );
-          }
-        }
-        break;
-
-      case 'invoice.payment_succeeded':
-        const invoice = event.data.object as Stripe.Invoice;
-        console.log(`💰 Payment succeeded for invoice: ${invoice.id}`);
-        break;
-
-      case 'invoice.payment_failed':
-        const failedInvoice = event.data.object as Stripe.Invoice;
-        console.log(`❌ Payment failed for invoice: ${failedInvoice.id}`);
-        break;
-
-      default:
-        console.log(`Unhandled event type: ${event.type}`);
-    }
-
-    return NextResponse.json({ received: true });
-  } catch (error) {
-    console.error('❌ [WEBHOOK] Error:', error);
-    return NextResponse.json({ error: 'Webhook failed' }, { status: 500 });
-  }
-}
-=======
-import { NextRequest, NextResponse } from 'next/server';
-import Stripe from 'stripe';
-import { db } from '@/lib/db';
-import { rateLimitWebhook, trackSuspiciousActivity } from '@/lib/rate-limit';
-
-const stripe = new Stripe(process.env.STRIPE_SECRET_KEY!, {
-  apiVersion: '2025-05-28.basil',
-});
-
-const endpointSecret = process.env.STRIPE_WEBHOOK_SECRET!;
-
-export async function POST(request: NextRequest) {
-  try {
-    // ✅ SECURITY: Rate limiting for webhook operations (generous limit for external systems)
-    const rateLimitResult = await rateLimitWebhook()(request);
-    if (!rateLimitResult.success) {
-      trackSuspiciousActivity(request, 'STRIPE_WEBHOOK_RATE_LIMIT_EXCEEDED');
-      return rateLimitResult.error;
-    }
-
-    const body = await request.text();
-    const signature = request.headers.get('stripe-signature')!;
-
-    let event: Stripe.Event;
-
-    try {
-      event = stripe.webhooks.constructEvent(body, signature, endpointSecret);
-    } catch (err: any) {
-      console.error('⚠️  Webhook signature verification failed.', err.message);
-      return NextResponse.json({ error: 'Webhook Error' }, { status: 400 });
-    }
-
-    // Handle the event
-    switch (event.type) {
-      case 'checkout.session.completed':
-        const session = event.data.object as Stripe.Checkout.Session;
-
-        console.log(`🎉 Checkout session completed: ${session.id}`);
-
-        let email: string | null = null;
-        let customerName: string | null = null;
-        let customerId: string | null = null;
-
-        // Handle cases where customer might be null (when customer_creation is "if_required")
-        if (session.customer) {
-          // Customer object exists, get details from Stripe
-          customerId = session.customer as string;
-          const customer = await stripe.customers.retrieve(customerId);
-
-          if (customer.deleted) {
-            console.error('Customer was deleted');
-            return NextResponse.json(
-              { error: 'Customer deleted' },
-              { status: 400 }
-            );
-          }
-
-          email = customer.email;
-          customerName = customer.name || null;
-        } else if (session.customer_details?.email) {
-          // Use customer details from session when no customer object exists
-          email = session.customer_details.email;
-          customerName = session.customer_details.name;
-          console.log(`📧 Using email from customer_details: ${email}`);
-        }
-
-        if (!email) {
-          console.error('No email found in session or customer');
-          return NextResponse.json(
-            { error: 'No email found' },
-            { status: 400 }
-          );
-        }
-
-        try {
-          console.log(`🔍 Looking for profiles with email: ${email}`);
-
-          // Find ALL profiles with this email (to handle duplicates)
-          const allProfiles = await db.profile.findMany({
-            where: { email: email },
-            orderBy: { createdAt: 'desc' }, // Most recent first
-          });
-
-          if (allProfiles.length === 0) {
-            console.log(
-              `No profiles found for email: ${email}, creating new profile...`
-            );
-
-            // Get product ID from the checkout session
-            let stripeProductId = null;
-            if (session.line_items) {
-              try {
-                const lineItems = await stripe.checkout.sessions.listLineItems(
-                  session.id
-                );
-                if (lineItems.data.length > 0 && lineItems.data[0].price) {
-                  const price = await stripe.prices.retrieve(
-                    lineItems.data[0].price.id
-                  );
-                  stripeProductId = price.product as string;
-                  console.log(
-                    `📦 Product ID from checkout: ${stripeProductId}`
-                  );
-                }
-              } catch (error) {
-                console.log(
-                  'Could not retrieve product ID from line items:',
-                  error
-                );
-              }
-            }
-
-            // Create a new profile for this user
-            const profile = await db.profile.create({
-              data: {
-                userId: `stripe_${customerId || session.id}`, // Use session.id if no customer ID
-                name: customerName || 'Unknown User',
-                email: email,
-                imageUrl: '',
-                subscriptionStatus: 'ACTIVE',
-                subscriptionStart: new Date(),
-                subscriptionEnd: new Date(
-                  Date.now() + 30 * 24 * 60 * 60 * 1000
-                ), // 30 days from now
-                stripeCustomerId: customerId,
-                stripeSessionId: session.id,
-                stripeProductId: stripeProductId,
-              },
-            });
-
-            console.log(
-              `✅ Created new profile for user: ${email} with product: ${stripeProductId}`
-            );
-          } else {
-            console.log(
-              `✅ Found ${allProfiles.length} profile(s) for email: ${email}`
-            );
-
-            // Log all profiles found
-            allProfiles.forEach((profile, index) => {
-              console.log(
-                `   Profile ${index + 1}: ${profile.id} (${profile.userId}) - Status: ${profile.subscriptionStatus}`
-              );
-            });
-
-            // Get product ID from the checkout session
-            let stripeProductId = null;
-            if (session.line_items) {
-              try {
-                const lineItems = await stripe.checkout.sessions.listLineItems(
-                  session.id
-                );
-                if (lineItems.data.length > 0 && lineItems.data[0].price) {
-                  const price = await stripe.prices.retrieve(
-                    lineItems.data[0].price.id
-                  );
-                  stripeProductId = price.product as string;
-                  console.log(
-                    `📦 Product ID from checkout: ${stripeProductId}`
-                  );
-                }
-              } catch (error) {
-                console.log(
-                  'Could not retrieve product ID from line items:',
-                  error
-                );
-              }
-            }
-
-            // 🚨 SECURITY FIX: Only update the profile associated with the specific Stripe customer
-            // Previously this granted access to ALL accounts with the same email (major security flaw)
-
-            let targetProfile = null;
-
-            // If we have a customer ID, find the profile with that customer ID
-            if (customerId) {
-              targetProfile = allProfiles.find(
-                p => p.stripeCustomerId === customerId
-              );
-            }
-
-            // If no specific profile found, use the most recent one (but only update that one)
-            if (!targetProfile) {
-              targetProfile = allProfiles[0]; // Most recent due to orderBy
-              console.log(
-                `⚠️ [SECURITY] No profile found with customer ID ${customerId}, updating most recent profile only`
-              );
-            }
-
-            const subscriptionStart = new Date();
-            const subscriptionEnd = new Date(
-              Date.now() + 30 * 24 * 60 * 60 * 1000
-            ); // 30 days from now
-
-            console.log(
-              `🔒 [SECURITY] Updating ONLY the target profile: ${targetProfile.id} (${targetProfile.userId})`
-            );
-
-            const updated = await db.profile.update({
-              where: { id: targetProfile.id },
-              data: {
-                subscriptionStatus: 'ACTIVE',
-                subscriptionStart: subscriptionStart,
-                subscriptionEnd: subscriptionEnd,
-                stripeCustomerId: customerId,
-                stripeSessionId: session.id,
-                stripeProductId: stripeProductId,
-              },
-            });
-
-            console.log(
-              `✅ [SECURITY] Updated single profile: ${updated.id} (${updated.userId}) with product: ${stripeProductId}`
-            );
-            console.log(
-              `📅 Subscription valid until: ${subscriptionEnd.toISOString()}`
-            );
-            console.log(
-              `🔒 [SECURITY] Access granted to specific account only, not all accounts with same email`
-            );
-          }
-        } catch (error) {
-          console.error('Error updating profile:', error);
-          return NextResponse.json(
-            { error: 'Database update failed' },
-            { status: 500 }
-          );
-        }
-
-        break;
-
-      case 'customer.subscription.created':
-        // Handle new subscription creation
-        const newSubscription = event.data.object as Stripe.Subscription;
-        console.log(`🆕 New subscription created: ${newSubscription.id}`);
-
-        try {
-          await updateSubscriptionInDatabase(newSubscription);
-        } catch (error) {
-          console.error('Error handling subscription creation:', error);
-          return NextResponse.json(
-            { error: 'Subscription creation failed' },
-            { status: 500 }
-          );
-        }
-        break;
-
-      case 'customer.subscription.updated':
-        // Handle subscription updates (auto-renewal changes, plan changes, etc.)
-        const updatedSubscription = event.data.object as Stripe.Subscription;
-        console.log(`🔄 Subscription updated: ${updatedSubscription.id}`);
-
-        try {
-          await updateSubscriptionInDatabase(updatedSubscription);
-        } catch (error) {
-          console.error('Error handling subscription update:', error);
-          return NextResponse.json(
-            { error: 'Subscription update failed' },
-            { status: 500 }
-          );
-        }
-        break;
-
-      case 'customer.subscription.deleted':
-        // Handle subscription cancellation
-        const cancelledSubscription = event.data.object as Stripe.Subscription;
-        const cancelledCustomerId = cancelledSubscription.customer as string;
-
-        console.log(`❌ Subscription cancelled: ${cancelledSubscription.id}`);
-
-        try {
-          const cancelledSubscriptionWithPeriods = cancelledSubscription as any;
-          await db.profile.updateMany({
-            where: { stripeCustomerId: cancelledCustomerId },
-            data: {
-              subscriptionStatus: 'CANCELLED',
-              subscriptionEnd: new Date(
-                cancelledSubscriptionWithPeriods.current_period_end * 1000
-              ),
-            },
-          });
-
-          console.log(
-            `✅ Successfully cancelled subscription for customer: ${cancelledCustomerId}`
-          );
-        } catch (error) {
-          console.error('Error cancelling subscription:', error);
-          return NextResponse.json(
-            { error: 'Cancellation failed' },
-            { status: 500 }
-          );
-        }
-        break;
-
-      case 'invoice.payment_succeeded':
-        // Handle successful payment - extend subscription
-        const successfulInvoice = event.data.object as Stripe.Invoice;
-        console.log(
-          `💳 Payment succeeded for invoice: ${successfulInvoice.id}`
-        );
-
-        const successfulInvoiceWithSubscription = successfulInvoice as any;
-        if (successfulInvoiceWithSubscription.subscription) {
-          try {
-            const subscription = await stripe.subscriptions.retrieve(
-              successfulInvoiceWithSubscription.subscription as string
-            );
-            await updateSubscriptionInDatabase(subscription);
-            console.log(`✅ Updated subscription after successful payment`);
-          } catch (error) {
-            console.error('Error updating subscription after payment:', error);
-          }
-        }
-        break;
-
-      case 'invoice.payment_failed':
-        // Handle failed payment
-        const failedInvoice = event.data.object as Stripe.Invoice;
-        console.log(`⚠️ Payment failed for invoice: ${failedInvoice.id}`);
-
-        if (failedInvoice.customer) {
-          try {
-            await db.profile.updateMany({
-              where: { stripeCustomerId: failedInvoice.customer as string },
-              data: {
-                subscriptionStatus: 'ACTIVE', // Keep active during retry period
-                // Note: Don't immediately cancel - Stripe has retry logic
-              },
-            });
-
-            console.log(
-              `⚠️ Marked payment issue for customer: ${failedInvoice.customer}`
-            );
-          } catch (error) {
-            console.error('Error handling payment failure:', error);
-          }
-        }
-        break;
-
-      default:
-        console.log(`Unhandled event type ${event.type}`);
-    }
-
-    return NextResponse.json({ received: true });
-  } catch (outerError) {
-    console.error('❌ [WEBHOOK] Outer webhook error:', outerError);
-    trackSuspiciousActivity(request, 'WEBHOOK_PROCESSING_ERROR');
-    return NextResponse.json(
-      { error: 'Webhook processing failed' },
-      { status: 500 }
-    );
-  }
-}
-
-// ✅ HELPER FUNCTION: Update subscription data in database
-async function updateSubscriptionInDatabase(subscription: Stripe.Subscription) {
-  const customerId = subscription.customer as string;
-  const subscriptionWithPeriods = subscription as any;
-
-  // Calculate subscription dates
-  const subscriptionStart = new Date(
-    subscriptionWithPeriods.current_period_start * 1000
-  );
-  const subscriptionEnd = new Date(
-    subscriptionWithPeriods.current_period_end * 1000
-  );
-
-  // Determine status based on Stripe subscription status
-  let dbStatus: 'ACTIVE' | 'CANCELLED' | 'EXPIRED' | 'FREE' = 'ACTIVE';
-  if (subscription.status === 'canceled') {
-    dbStatus = 'CANCELLED';
-  } else if (
-    subscription.status === 'unpaid' ||
-    subscription.status === 'past_due'
-  ) {
-    dbStatus = 'EXPIRED';
-  } else if (['active', 'trialing'].includes(subscription.status)) {
-    dbStatus = 'ACTIVE';
-  }
-
-  // Get product ID from subscription
-  let productId = null;
-  if (subscription.items.data.length > 0) {
-    const price = subscription.items.data[0].price;
-    productId = price.product as string;
-  }
-
-  console.log(`📊 Updating subscription in database:`, {
-    customerId,
-    subscriptionId: subscription.id,
-    status: dbStatus,
-    start: subscriptionStart,
-    end: subscriptionEnd,
-    productId,
-    cancelAtPeriodEnd: subscription.cancel_at_period_end,
-  });
-
-  // Update all profiles with this customer ID
-  const updateResult = await db.profile.updateMany({
-    where: { stripeCustomerId: customerId },
-    data: {
-      subscriptionStatus: dbStatus,
-      subscriptionStart: subscriptionStart,
-      subscriptionEnd: subscriptionEnd,
-      stripeProductId: productId,
-      // Store additional subscription metadata that can be used in UI
-      updatedAt: new Date(),
-    },
-  });
-
-  console.log(
-    `✅ Updated ${updateResult.count} profile(s) for customer ${customerId}`
-  );
-
-  return updateResult;
-}
->>>>>>> 6ef40c81
+import { NextRequest, NextResponse } from 'next/server';
+import Stripe from 'stripe';
+import { db } from '@/lib/db';
+import { rateLimitWebhook, trackSuspiciousActivity } from '@/lib/rate-limit';
+
+const stripe = new Stripe(process.env.STRIPE_SECRET_KEY!, {
+  apiVersion: '2025-05-28.basil',
+});
+
+const endpointSecret = process.env.STRIPE_WEBHOOK_SECRET!;
+
+export async function POST(request: NextRequest) {
+  try {
+    // ✅ SECURITY: Rate limiting for webhook operations (generous limit for external systems)
+    const rateLimitResult = await rateLimitWebhook()(request);
+    if (!rateLimitResult.success) {
+      trackSuspiciousActivity(request, 'STRIPE_WEBHOOK_RATE_LIMIT_EXCEEDED');
+      return rateLimitResult.error;
+    }
+
+    const body = await request.text();
+    const signature = request.headers.get('stripe-signature')!;
+
+    let event: Stripe.Event;
+
+    try {
+      event = stripe.webhooks.constructEvent(body, signature, endpointSecret);
+    } catch (err: any) {
+      console.error('⚠️  Webhook signature verification failed.', err.message);
+      return NextResponse.json({ error: 'Webhook Error' }, { status: 400 });
+    }
+
+    // Handle the event
+    switch (event.type) {
+      case 'checkout.session.completed':
+        const session = event.data.object as Stripe.Checkout.Session;
+
+        console.log(`🎉 Checkout session completed: ${session.id}`);
+
+        let email: string | null = null;
+        let customerName: string | null = null;
+        let customerId: string | null = null;
+
+        // Handle cases where customer might be null (when customer_creation is "if_required")
+        if (session.customer) {
+          // Customer object exists, get details from Stripe
+          customerId = session.customer as string;
+          const customer = await stripe.customers.retrieve(customerId);
+
+          if (customer.deleted) {
+            console.error('Customer was deleted');
+            return NextResponse.json(
+              { error: 'Customer deleted' },
+              { status: 400 }
+            );
+          }
+
+          email = customer.email;
+          customerName = customer.name || null;
+        } else if (session.customer_details?.email) {
+          // Use customer details from session when no customer object exists
+          email = session.customer_details.email;
+          customerName = session.customer_details.name;
+          console.log(`📧 Using email from customer_details: ${email}`);
+        }
+
+        if (!email) {
+          console.error('No email found in session or customer');
+          return NextResponse.json(
+            { error: 'No email found' },
+            { status: 400 }
+          );
+        }
+
+        try {
+          console.log(`🔍 Looking for profiles with email: ${email}`);
+
+          // Find ALL profiles with this email (to handle duplicates)
+          const allProfiles = await db.profile.findMany({
+            where: { email: email },
+            orderBy: { createdAt: 'desc' }, // Most recent first
+          });
+
+          if (allProfiles.length === 0) {
+            console.log(
+              `No profiles found for email: ${email}, creating new profile...`
+            );
+
+            // Get product ID from the checkout session
+            let stripeProductId = null;
+            if (session.line_items) {
+              try {
+                const lineItems = await stripe.checkout.sessions.listLineItems(
+                  session.id
+                );
+                if (lineItems.data.length > 0 && lineItems.data[0].price) {
+                  const price = await stripe.prices.retrieve(
+                    lineItems.data[0].price.id
+                  );
+                  stripeProductId = price.product as string;
+                  console.log(
+                    `📦 Product ID from checkout: ${stripeProductId}`
+                  );
+                }
+              } catch (error) {
+                console.log(
+                  'Could not retrieve product ID from line items:',
+                  error
+                );
+              }
+            }
+
+            // Create a new profile for this user
+            const profile = await db.profile.create({
+              data: {
+                userId: `stripe_${customerId || session.id}`, // Use session.id if no customer ID
+                name: customerName || 'Unknown User',
+                email: email,
+                imageUrl: '',
+                subscriptionStatus: 'ACTIVE',
+                subscriptionStart: new Date(),
+                subscriptionEnd: new Date(
+                  Date.now() + 30 * 24 * 60 * 60 * 1000
+                ), // 30 days from now
+                stripeCustomerId: customerId,
+                stripeSessionId: session.id,
+                stripeProductId: stripeProductId,
+              },
+            });
+
+            console.log(
+              `✅ Created new profile for user: ${email} with product: ${stripeProductId}`
+            );
+          } else {
+            console.log(
+              `✅ Found ${allProfiles.length} profile(s) for email: ${email}`
+            );
+
+            // Log all profiles found
+            allProfiles.forEach((profile, index) => {
+              console.log(
+                `   Profile ${index + 1}: ${profile.id} (${profile.userId}) - Status: ${profile.subscriptionStatus}`
+              );
+            });
+
+            // Get product ID from the checkout session
+            let stripeProductId = null;
+            if (session.line_items) {
+              try {
+                const lineItems = await stripe.checkout.sessions.listLineItems(
+                  session.id
+                );
+                if (lineItems.data.length > 0 && lineItems.data[0].price) {
+                  const price = await stripe.prices.retrieve(
+                    lineItems.data[0].price.id
+                  );
+                  stripeProductId = price.product as string;
+                  console.log(
+                    `📦 Product ID from checkout: ${stripeProductId}`
+                  );
+                }
+              } catch (error) {
+                console.log(
+                  'Could not retrieve product ID from line items:',
+                  error
+                );
+              }
+            }
+
+            // 🚨 SECURITY FIX: Only update the profile associated with the specific Stripe customer
+            // Previously this granted access to ALL accounts with the same email (major security flaw)
+
+            let targetProfile = null;
+
+            // If we have a customer ID, find the profile with that customer ID
+            if (customerId) {
+              targetProfile = allProfiles.find(
+                p => p.stripeCustomerId === customerId
+              );
+            }
+
+            // If no specific profile found, use the most recent one (but only update that one)
+            if (!targetProfile) {
+              targetProfile = allProfiles[0]; // Most recent due to orderBy
+              console.log(
+                `⚠️ [SECURITY] No profile found with customer ID ${customerId}, updating most recent profile only`
+              );
+            }
+
+            const subscriptionStart = new Date();
+            const subscriptionEnd = new Date(
+              Date.now() + 30 * 24 * 60 * 60 * 1000
+            ); // 30 days from now
+
+            console.log(
+              `🔒 [SECURITY] Updating ONLY the target profile: ${targetProfile.id} (${targetProfile.userId})`
+            );
+
+            const updated = await db.profile.update({
+              where: { id: targetProfile.id },
+              data: {
+                subscriptionStatus: 'ACTIVE',
+                subscriptionStart: subscriptionStart,
+                subscriptionEnd: subscriptionEnd,
+                stripeCustomerId: customerId,
+                stripeSessionId: session.id,
+                stripeProductId: stripeProductId,
+              },
+            });
+
+            console.log(
+              `✅ [SECURITY] Updated single profile: ${updated.id} (${updated.userId}) with product: ${stripeProductId}`
+            );
+            console.log(
+              `📅 Subscription valid until: ${subscriptionEnd.toISOString()}`
+            );
+            console.log(
+              `🔒 [SECURITY] Access granted to specific account only, not all accounts with same email`
+            );
+          }
+        } catch (error) {
+          console.error('Error updating profile:', error);
+          return NextResponse.json(
+            { error: 'Database update failed' },
+            { status: 500 }
+          );
+        }
+
+        break;
+
+      case 'customer.subscription.created':
+        // Handle new subscription creation
+        const newSubscription = event.data.object as Stripe.Subscription;
+        console.log(`🆕 New subscription created: ${newSubscription.id}`);
+
+        try {
+          await updateSubscriptionInDatabase(newSubscription);
+        } catch (error) {
+          console.error('Error handling subscription creation:', error);
+          return NextResponse.json(
+            { error: 'Subscription creation failed' },
+            { status: 500 }
+          );
+        }
+        break;
+
+      case 'customer.subscription.updated':
+        // Handle subscription updates (auto-renewal changes, plan changes, etc.)
+        const updatedSubscription = event.data.object as Stripe.Subscription;
+        console.log(`🔄 Subscription updated: ${updatedSubscription.id}`);
+
+        try {
+          await updateSubscriptionInDatabase(updatedSubscription);
+        } catch (error) {
+          console.error('Error handling subscription update:', error);
+          return NextResponse.json(
+            { error: 'Subscription update failed' },
+            { status: 500 }
+          );
+        }
+        break;
+
+      case 'customer.subscription.deleted':
+        // Handle subscription cancellation
+        const cancelledSubscription = event.data.object as Stripe.Subscription;
+        const cancelledCustomerId = cancelledSubscription.customer as string;
+
+        console.log(`❌ Subscription cancelled: ${cancelledSubscription.id}`);
+
+        try {
+          const cancelledSubscriptionWithPeriods = cancelledSubscription as any;
+          await db.profile.updateMany({
+            where: { stripeCustomerId: cancelledCustomerId },
+            data: {
+              subscriptionStatus: 'CANCELLED',
+              subscriptionEnd: new Date(
+                cancelledSubscriptionWithPeriods.current_period_end * 1000
+              ),
+            },
+          });
+
+          console.log(
+            `✅ Successfully cancelled subscription for customer: ${cancelledCustomerId}`
+          );
+        } catch (error) {
+          console.error('Error cancelling subscription:', error);
+          return NextResponse.json(
+            { error: 'Cancellation failed' },
+            { status: 500 }
+          );
+        }
+        break;
+
+      case 'invoice.payment_succeeded':
+        // Handle successful payment - extend subscription
+        const successfulInvoice = event.data.object as Stripe.Invoice;
+        console.log(
+          `💳 Payment succeeded for invoice: ${successfulInvoice.id}`
+        );
+
+        const successfulInvoiceWithSubscription = successfulInvoice as any;
+        if (successfulInvoiceWithSubscription.subscription) {
+          try {
+            const subscription = await stripe.subscriptions.retrieve(
+              successfulInvoiceWithSubscription.subscription as string
+            );
+            await updateSubscriptionInDatabase(subscription);
+            console.log(`✅ Updated subscription after successful payment`);
+          } catch (error) {
+            console.error('Error updating subscription after payment:', error);
+          }
+        }
+        break;
+
+      case 'invoice.payment_failed':
+        // Handle failed payment
+        const failedInvoice = event.data.object as Stripe.Invoice;
+        console.log(`⚠️ Payment failed for invoice: ${failedInvoice.id}`);
+
+        if (failedInvoice.customer) {
+          try {
+            await db.profile.updateMany({
+              where: { stripeCustomerId: failedInvoice.customer as string },
+              data: {
+                subscriptionStatus: 'ACTIVE', // Keep active during retry period
+                // Note: Don't immediately cancel - Stripe has retry logic
+              },
+            });
+
+            console.log(
+              `⚠️ Marked payment issue for customer: ${failedInvoice.customer}`
+            );
+          } catch (error) {
+            console.error('Error handling payment failure:', error);
+          }
+        }
+        break;
+
+      default:
+        console.log(`Unhandled event type ${event.type}`);
+    }
+
+    return NextResponse.json({ received: true });
+  } catch (outerError) {
+    console.error('❌ [WEBHOOK] Outer webhook error:', outerError);
+    trackSuspiciousActivity(request, 'WEBHOOK_PROCESSING_ERROR');
+    return NextResponse.json(
+      { error: 'Webhook processing failed' },
+      { status: 500 }
+    );
+  }
+}
+
+// ✅ HELPER FUNCTION: Update subscription data in database
+async function updateSubscriptionInDatabase(subscription: Stripe.Subscription) {
+  const customerId = subscription.customer as string;
+  const subscriptionWithPeriods = subscription as any;
+
+  // Calculate subscription dates
+  const subscriptionStart = new Date(
+    subscriptionWithPeriods.current_period_start * 1000
+  );
+  const subscriptionEnd = new Date(
+    subscriptionWithPeriods.current_period_end * 1000
+  );
+
+  // Determine status based on Stripe subscription status
+  let dbStatus: 'ACTIVE' | 'CANCELLED' | 'EXPIRED' | 'FREE' = 'ACTIVE';
+  if (subscription.status === 'canceled') {
+    dbStatus = 'CANCELLED';
+  } else if (
+    subscription.status === 'unpaid' ||
+    subscription.status === 'past_due'
+  ) {
+    dbStatus = 'EXPIRED';
+  } else if (['active', 'trialing'].includes(subscription.status)) {
+    dbStatus = 'ACTIVE';
+  }
+
+  // Get product ID from subscription
+  let productId = null;
+  if (subscription.items.data.length > 0) {
+    const price = subscription.items.data[0].price;
+    productId = price.product as string;
+  }
+
+  console.log(`📊 Updating subscription in database:`, {
+    customerId,
+    subscriptionId: subscription.id,
+    status: dbStatus,
+    start: subscriptionStart,
+    end: subscriptionEnd,
+    productId,
+    cancelAtPeriodEnd: subscription.cancel_at_period_end,
+  });
+
+  // Update all profiles with this customer ID
+  const updateResult = await db.profile.updateMany({
+    where: { stripeCustomerId: customerId },
+    data: {
+      subscriptionStatus: dbStatus,
+      subscriptionStart: subscriptionStart,
+      subscriptionEnd: subscriptionEnd,
+      stripeProductId: productId,
+      // Store additional subscription metadata that can be used in UI
+      updatedAt: new Date(),
+    },
+  });
+
+  console.log(
+    `✅ Updated ${updateResult.count} profile(s) for customer ${customerId}`
+  );
+
+  return updateResult;
+}