--- conflicted
+++ resolved
@@ -1,79 +1,9 @@
-<<<<<<< HEAD
 import { NextRequest, NextResponse } from 'next/server';
 import { currentUser } from '@clerk/nextjs/server';
 import { cookies } from 'next/headers';
 import { db } from '@/lib/db';
 
-
-// Mark this route as dynamic to prevent static generation
 export const dynamic = 'force-dynamic';
-export async function GET(request: NextRequest) {
-  try {
-    const user = await currentUser();
-    console.log(
-      '🧪 [TEST-2FA] Testing 2FA status for user:',
-      user?.id || 'none'
-    );
-
-    if (!user) {
-      return NextResponse.json({
-        error: 'Not authenticated',
-        authenticated: false,
-        userId: null,
-        profile: null,
-        cookie: null,
-      });
-    }
-
-    // Get profile
-    const profile = await db.profile.findUnique({
-      where: { userId: user.id },
-      select: {
-        twoFactorEnabled: true,
-        email: true,
-        name: true,
-      },
-    });
-
-    // Get cookie
-    const cookieStore = cookies();
-    const verificationCookie = cookieStore.get('2fa-verified');
-
-    const result = {
-      authenticated: true,
-      userId: user.id,
-      userEmail: user.emailAddresses[0]?.emailAddress,
-      profile: profile,
-      cookie: {
-        exists: !!verificationCookie,
-        value: verificationCookie?.value,
-        verified: verificationCookie?.value === 'true',
-      },
-      requires2FA: profile?.twoFactorEnabled || false,
-      isVerified: verificationCookie?.value === 'true',
-      shouldRedirect:
-        profile?.twoFactorEnabled && verificationCookie?.value !== 'true',
-    };
-
-    console.log('🧪 [TEST-2FA] Result:', JSON.stringify(result, null, 2));
-
-    return NextResponse.json(result);
-  } catch (error) {
-    console.error('❌ [TEST-2FA] Error:', error);
-    return NextResponse.json(
-      {
-        error: 'Internal server error',
-        details: error instanceof Error ? error.message : 'Unknown error',
-      },
-      { status: 500 }
-    );
-  }
-}
-=======
-import { NextRequest, NextResponse } from 'next/server';
-import { currentUser } from '@clerk/nextjs/server';
-import { cookies } from 'next/headers';
-import { db } from '@/lib/db';
 
 export async function GET(request: NextRequest) {
   try {
@@ -136,5 +66,4 @@
       { status: 500 }
     );
   }
-}
->>>>>>> 6ef40c81
+}