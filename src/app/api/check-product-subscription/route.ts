--- conflicted
+++ resolved
@@ -1,294 +1,3 @@
-<<<<<<< HEAD
-import { NextRequest, NextResponse } from 'next/server';
-import { currentUser } from '@clerk/nextjs/server';
-import { db } from '@/lib/db';
-import Stripe from 'stripe';
-import {
-  rateLimitSubscription,
-  trackSuspiciousActivity,
-} from '@/lib/rate-limit';
-import { validateInput, productSubscriptionSchema } from '@/lib/validation';
-
-
-// Mark this route as dynamic to prevent static generation
-export const dynamic = 'force-dynamic';
-export async function POST(request: NextRequest) {
-  const stripe = new Stripe(process.env.STRIPE_SECRET_KEY!, {
-    apiVersion: '2025-05-28.basil',
-  });
-  try {
-    // ✅ SECURITY: Rate limiting for subscription checks
-    const rateLimitResult = await rateLimitSubscription()(request);
-    if (!rateLimitResult.success) {
-      trackSuspiciousActivity(request, 'SUBSCRIPTION_RATE_LIMIT_EXCEEDED');
-      return rateLimitResult.error;
-    }
-
-    // ✅ SECURITY: Authentication check
-    const user = await currentUser();
-    if (!user) {
-      trackSuspiciousActivity(request, 'UNAUTHENTICATED_SUBSCRIPTION_CHECK');
-      return NextResponse.json({ error: 'Not authenticated' }, { status: 401 });
-    }
-
-    // ✅ SECURITY: Input validation
-    const validationResult = await validateInput(productSubscriptionSchema)(
-      request
-    );
-    if (!validationResult.success) {
-      trackSuspiciousActivity(request, 'INVALID_SUBSCRIPTION_INPUT');
-      return validationResult.error;
-    }
-
-    const { allowedProductIds } = validationResult.data;
-
-    const userEmail = user.emailAddresses[0]?.emailAddress;
-    if (!userEmail) {
-      trackSuspiciousActivity(request, 'NO_EMAIL_SUBSCRIPTION_CHECK');
-      return NextResponse.json(
-        {
-          error: 'No email found',
-          message: 'User email is required for subscription verification',
-        },
-        { status: 400 }
-      );
-    }
-
-    console.log(
-      `🔍 [SUBSCRIPTION] Checking product-specific subscription for user: ${userEmail}`
-    );
-    console.log(
-      `🎯 [SUBSCRIPTION] Allowed product IDs: ${allowedProductIds.join(', ')}`
-    );
-
-    // 🚨 SECURITY FIX: REMOVED dangerous database-first check
-    // Previously this would grant access based on database alone without Stripe verification
-    // Now we ALWAYS verify with Stripe for security
-
-    // ✅ SECURITY: Enhanced Stripe API interaction with error handling
-    let customer;
-    try {
-      // Step 1: Search for customer in Stripe by email
-      const customers = await stripe.customers.list({
-        email: userEmail,
-        limit: 1,
-      });
-
-      if (customers.data.length === 0) {
-        console.log(
-          `❌ [SUBSCRIPTION] No customer found in Stripe for: ${userEmail}`
-        );
-        return NextResponse.json({
-          hasAccess: false,
-          reason: 'No customer found in Stripe with this email',
-        });
-      }
-
-      customer = customers.data[0];
-      console.log(`✅ [SUBSCRIPTION] Found Stripe customer: ${customer.id}`);
-    } catch (stripeError) {
-      console.error(
-        '❌ [SUBSCRIPTION] Stripe customer lookup error:',
-        stripeError
-      );
-      trackSuspiciousActivity(request, 'STRIPE_API_ERROR');
-      return NextResponse.json(
-        {
-          hasAccess: false,
-          reason: 'Failed to verify subscription status',
-          error: 'Service temporarily unavailable',
-        },
-        { status: 503 }
-      );
-    }
-
-    // Step 2: Check for active subscriptions with allowed products
-    let validSubscription = null;
-    let subscribedProductId = null;
-
-    try {
-      const subscriptions = await stripe.subscriptions.list({
-        customer: customer.id,
-        status: 'active',
-        limit: 10,
-      });
-
-      for (const subscription of subscriptions.data) {
-        for (const item of subscription.items.data) {
-          // Get the price details to find the product ID
-          const price = await stripe.prices.retrieve(item.price.id);
-
-          if (allowedProductIds.includes(price.product as string)) {
-            validSubscription = subscription;
-            subscribedProductId = price.product as string;
-            console.log(
-              `✅ [SUBSCRIPTION] Found valid subscription for product: ${subscribedProductId}`
-            );
-            break;
-          }
-        }
-        if (validSubscription) break;
-      }
-
-      if (!validSubscription && subscriptions.data.length > 0) {
-        // Log what products they DO have for debugging
-        const userProducts = [];
-        for (const subscription of subscriptions.data) {
-          for (const item of subscription.items.data) {
-            const price = await stripe.prices.retrieve(item.price.id);
-            userProducts.push(price.product);
-          }
-        }
-        console.log(
-          `❌ [SUBSCRIPTION] User has subscriptions but not for allowed products. User products: ${userProducts.join(', ')}`
-        );
-      }
-    } catch (stripeError) {
-      console.error(
-        '❌ [SUBSCRIPTION] Stripe subscription lookup error:',
-        stripeError
-      );
-      trackSuspiciousActivity(request, 'STRIPE_SUBSCRIPTION_ERROR');
-      return NextResponse.json(
-        {
-          hasAccess: false,
-          reason: 'Failed to verify subscription details',
-          error: 'Service temporarily unavailable',
-        },
-        { status: 503 }
-      );
-    }
-
-    if (!validSubscription) {
-      console.log(
-        `❌ [SUBSCRIPTION] No valid subscription found for user: ${userEmail}`
-      );
-      return NextResponse.json({
-        hasAccess: false,
-        reason: 'No active subscription found for the required products',
-      });
-    }
-
-    // Calculate subscription end date with validation
-    let subscriptionEnd: Date;
-    try {
-      if (validSubscription && (validSubscription as any).current_period_end) {
-        // Convert Stripe timestamp to Date
-        subscriptionEnd = new Date(
-          (validSubscription as any).current_period_end * 1000
-        );
-        console.log(
-          `📅 [SUBSCRIPTION] Subscription end from Stripe: ${subscriptionEnd.toISOString()}`
-        );
-      } else {
-        // Fallback: 30 days from now for one-time payments or invalid subscription data
-        subscriptionEnd = new Date(Date.now() + 30 * 24 * 60 * 60 * 1000);
-        console.log(
-          `📅 [SUBSCRIPTION] Using fallback subscription end: ${subscriptionEnd.toISOString()}`
-        );
-      }
-
-      // Validate the date is not invalid
-      if (isNaN(subscriptionEnd.getTime())) {
-        console.log(
-          '⚠️ [SUBSCRIPTION] Invalid subscription end date, using 30-day fallback'
-        );
-        subscriptionEnd = new Date(Date.now() + 30 * 24 * 60 * 60 * 1000);
-      }
-    } catch (dateError) {
-      console.error('❌ [SUBSCRIPTION] Date calculation error:', dateError);
-      subscriptionEnd = new Date(Date.now() + 30 * 24 * 60 * 60 * 1000);
-    }
-
-    // Find or create/update profile
-    let profile = await db.profile.findFirst({
-      where: { userId: user.id },
-    });
-
-    try {
-      if (!profile) {
-        profile = await db.profile.create({
-          data: {
-            userId: user.id,
-            name: `${user.firstName} ${user.lastName}`,
-            email: userEmail,
-            imageUrl: user.imageUrl,
-            subscriptionStatus: 'ACTIVE',
-            subscriptionStart: new Date(),
-            subscriptionEnd: subscriptionEnd,
-            stripeCustomerId: customer.id,
-            stripeProductId: subscribedProductId,
-          },
-        });
-        console.log(
-          `➕ [SUBSCRIPTION] Created new profile with product: ${subscribedProductId}`
-        );
-      } else {
-        profile = await db.profile.update({
-          where: { id: profile.id },
-          data: {
-            subscriptionStatus: 'ACTIVE',
-            subscriptionStart: new Date(),
-            subscriptionEnd: subscriptionEnd,
-            stripeCustomerId: customer.id,
-            stripeProductId: subscribedProductId,
-          },
-        });
-        console.log(
-          `🔄 [SUBSCRIPTION] Updated profile with product: ${subscribedProductId}`
-        );
-      }
-    } catch (dbError) {
-      console.error('❌ [SUBSCRIPTION] Database error:', dbError);
-      trackSuspiciousActivity(request, 'SUBSCRIPTION_DB_ERROR');
-      return NextResponse.json(
-        {
-          hasAccess: false,
-          reason: 'Failed to update subscription status',
-          error: 'Database error occurred',
-        },
-        { status: 500 }
-      );
-    }
-
-    // ✅ SECURITY: Log successful subscription verification
-    console.log(
-      `✅ [SUBSCRIPTION] Access granted to user: ${userEmail} for product: ${subscribedProductId}`
-    );
-    console.log(
-      `📍 [SUBSCRIPTION] IP: ${request.headers.get('x-forwarded-for') || 'unknown'}`
-    );
-
-    return NextResponse.json({
-      hasAccess: true,
-      productId: subscribedProductId,
-      reason: `Valid subscription found for product: ${subscribedProductId}`,
-      subscriptionEnd: subscriptionEnd,
-      profile: {
-        id: profile.id,
-        subscriptionStatus: profile.subscriptionStatus,
-        stripeProductId: profile.stripeProductId,
-      },
-    });
-  } catch (error) {
-    console.error(
-      '❌ [SUBSCRIPTION] Error checking product subscription:',
-      error
-    );
-    trackSuspiciousActivity(request, 'SUBSCRIPTION_CHECK_ERROR');
-
-    // ✅ SECURITY: Don't expose detailed error information
-    return NextResponse.json(
-      {
-        hasAccess: false,
-        reason: 'Failed to verify product subscription',
-        error: 'An internal error occurred while checking subscription status',
-      },
-      { status: 500 }
-    );
-  }
-}
-=======
 import { NextRequest, NextResponse } from "next/server";
 import { currentUser } from "@clerk/nextjs/server";
 import { db } from "@/lib/db";
@@ -299,11 +8,13 @@
 } from "@/lib/rate-limit";
 import { validateInput, productSubscriptionSchema } from "@/lib/validation";
 
-const stripe = new Stripe(process.env.STRIPE_SECRET_KEY!, {
+
+export const dynamic = 'force-dynamic';
+
+export async function POST(request: NextRequest) {
+  const stripe = new Stripe(process.env.STRIPE_SECRET_KEY!, {
   apiVersion: "2025-05-28.basil",
 });
-
-export async function POST(request: NextRequest) {
   try {
     // ✅ SECURITY: Rate limiting for subscription checks
     const rateLimitResult = await rateLimitSubscription()(request);
@@ -575,5 +286,4 @@
       { status: 500 },
     );
   }
-}
->>>>>>> 6ef40c81
+}