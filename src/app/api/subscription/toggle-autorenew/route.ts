<<<<<<< HEAD
import { NextRequest, NextResponse } from 'next/server';
import { currentUser } from '@clerk/nextjs/server';
import { db } from '@/lib/db';
import Stripe from 'stripe';
import { createNotification } from '@/lib/notifications';
import {
  rateLimitSubscription,
  trackSuspiciousActivity,
} from '@/lib/rate-limit';
import {
  validateInput,
  autoRenewalSchema,
  secureTextInput,
} from '@/lib/validation';


// Mark this route as dynamic to prevent static generation
export const dynamic = 'force-dynamic';
export async function POST(request: NextRequest) {
  const stripe = new Stripe(process.env.STRIPE_SECRET_KEY!, {
    apiVersion: '2025-05-28.basil',
  });
  try {
    // ✅ SECURITY: Rate limiting for subscription operations
    const rateLimitResult = await rateLimitSubscription()(request);
    if (!rateLimitResult.success) {
      trackSuspiciousActivity(request, 'AUTORENEW_RATE_LIMIT_EXCEEDED');
      return rateLimitResult.error;
    }

    // ✅ SECURITY: Authentication check
    const user = await currentUser();
    if (!user) {
      trackSuspiciousActivity(request, 'UNAUTHENTICATED_AUTORENEW_ACCESS');
      return NextResponse.json({ error: 'Not authenticated' }, { status: 401 });
    }

    // ✅ SECURITY: Input validation
    const validationResult = await validateInput(autoRenewalSchema)(request);
    if (!validationResult.success) {
      trackSuspiciousActivity(request, 'INVALID_AUTORENEW_INPUT');
      return validationResult.error;
    }

    const { autoRenew } = validationResult.data;

    // Find the user's profile
    const profile = await db.profile.findFirst({
      where: { userId: user.id },
    });

    if (!profile) {
      trackSuspiciousActivity(request, 'AUTORENEW_PROFILE_NOT_FOUND');
      return NextResponse.json({ error: 'Profile not found' }, { status: 404 });
    }

    if (!profile.stripeCustomerId) {
      return NextResponse.json(
        { error: 'No Stripe customer found' },
        { status: 400 }
      );
    }

    // ✅ SECURITY: Enhanced Stripe API interaction with error handling
    let subscriptions;
    try {
      // Get active subscriptions
      subscriptions = await stripe.subscriptions.list({
        customer: profile.stripeCustomerId,
        status: 'active',
        limit: 1,
      });
    } catch (stripeError) {
      console.error('❌ [AUTORENEW] Stripe API error:', stripeError);
      trackSuspiciousActivity(request, 'STRIPE_API_ERROR');
      return NextResponse.json(
        {
          error: 'Failed to access subscription data',
          message: 'Service temporarily unavailable',
        },
        { status: 503 }
      );
    }

    if (subscriptions.data.length === 0) {
      return NextResponse.json(
        { error: 'No active subscription found' },
        { status: 400 }
      );
    }

    const subscription = subscriptions.data[0];

    // ✅ SECURITY: Enhanced Stripe operation with error handling
    let updatedSubscription;
    try {
      // Update the subscription in Stripe
      updatedSubscription = await stripe.subscriptions.update(subscription.id, {
        cancel_at_period_end: !autoRenew, // If autoRenew is true, don't cancel at period end
      });
    } catch (stripeError) {
      console.error('❌ [AUTORENEW] Stripe update error:', stripeError);
      trackSuspiciousActivity(request, 'STRIPE_UPDATE_ERROR');
      return NextResponse.json(
        {
          error: 'Failed to update subscription',
          message: 'Could not modify auto-renewal setting',
        },
        { status: 500 }
      );
    }

    // ✅ SECURITY: Safe access to current_period_end with proper validation
    // Try subscription level first, then fall back to subscription item level (same pattern as sync/cancel routes)
    let periodEndTimestamp = (updatedSubscription as any).current_period_end;

    // If not found at subscription level, check subscription items
    if (!periodEndTimestamp && subscription.items?.data?.[0]) {
      periodEndTimestamp = subscription.items.data[0].current_period_end;
      console.log(
        `📋 [AUTORENEW] Using period end from subscription item: ${periodEndTimestamp}`
      );
    }

    // Validate timestamp before creating date
    if (!periodEndTimestamp || typeof periodEndTimestamp !== 'number') {
      console.error(
        '❌ [AUTORENEW] Invalid period end timestamp:',
        periodEndTimestamp
      );
      return NextResponse.json(
        {
          error: 'Invalid subscription period data',
          message: 'Unable to determine subscription end date',
        },
        { status: 400 }
      );
    }

    const periodEndDate = new Date(periodEndTimestamp * 1000);

    // Validate the resulting date
    if (isNaN(periodEndDate.getTime())) {
      console.error(
        '❌ [AUTORENEW] Invalid period end date created from timestamp:',
        periodEndTimestamp
      );
      return NextResponse.json(
        {
          error: 'Invalid subscription period data',
          message: 'Unable to calculate subscription end date',
        },
        { status: 400 }
      );
    }

    // Create notification
    await createNotification({
      userId: user.id,
      type: 'PAYMENT',
      title: `Auto-renewal ${autoRenew ? 'Re-enabled' : 'Disabled'}`,
      message: autoRenew
        ? `🎉 Great! Your subscription will now automatically renew on ${periodEndDate.toLocaleDateString()}. You're all set!`
        : `Auto-renewal disabled. Your subscription remains active until ${periodEndDate.toLocaleDateString()}. You can re-enable anytime before then.`,
    });

    // ✅ SECURITY: Log successful operation
    console.log(
      `🔄 [AUTORENEW] Auto-renewal ${autoRenew ? 'enabled' : 'disabled'} for user: ${profile.email}`
    );
    console.log(
      `📍 [AUTORENEW] IP: ${request.headers.get('x-forwarded-for') || 'unknown'}`
    );
    console.log(
      `📅 [AUTORENEW] Subscription period ends: ${periodEndDate.toISOString()}`
    );

    return NextResponse.json({
      success: true,
      autoRenew: !(updatedSubscription as any).cancel_at_period_end,
      message: `Auto-renewal ${autoRenew ? 'enabled' : 'disabled'} successfully`,
      subscription: {
        id: updatedSubscription.id,
        cancelAtPeriodEnd: (updatedSubscription as any).cancel_at_period_end,
        currentPeriodEnd: periodEndDate,
      },
    });
  } catch (error) {
    console.error('❌ [AUTORENEW] Toggle auto-renewal error:', error);
    trackSuspiciousActivity(request, 'AUTORENEW_OPERATION_ERROR');

    // ✅ SECURITY: Don't expose detailed error information
    return NextResponse.json(
      {
        error: 'Failed to toggle auto-renewal',
        message: 'An internal error occurred. Please try again later.',
      },
      { status: 500 }
    );
  }
}
=======
import { NextRequest, NextResponse } from "next/server";
import { currentUser } from "@clerk/nextjs/server";
import { db } from "@/lib/db";
import Stripe from "stripe";
import { createNotification } from "@/lib/notifications";
import {
  rateLimitSubscription,
  trackSuspiciousActivity,
} from "@/lib/rate-limit";
import {
  validateInput,
  autoRenewalSchema,
  secureTextInput,
} from "@/lib/validation";

const stripe = new Stripe(process.env.STRIPE_SECRET_KEY!, {
  apiVersion: "2025-05-28.basil",
});

export async function POST(request: NextRequest) {
  try {
    // ✅ SECURITY: Rate limiting for subscription operations
    const rateLimitResult = await rateLimitSubscription()(request);
    if (!rateLimitResult.success) {
      trackSuspiciousActivity(request, "AUTORENEW_RATE_LIMIT_EXCEEDED");
      return rateLimitResult.error;
    }

    // ✅ SECURITY: Authentication check
    const user = await currentUser();
    if (!user) {
      trackSuspiciousActivity(request, "UNAUTHENTICATED_AUTORENEW_ACCESS");
      return NextResponse.json({ error: "Not authenticated" }, { status: 401 });
    }

    // ✅ SECURITY: Input validation
    const validationResult = await validateInput(autoRenewalSchema)(request);
    if (!validationResult.success) {
      trackSuspiciousActivity(request, "INVALID_AUTORENEW_INPUT");
      return validationResult.error;
    }

    const { autoRenew } = validationResult.data;

    // Find the user's profile
    const profile = await db.profile.findFirst({
      where: { userId: user.id },
    });

    if (!profile) {
      trackSuspiciousActivity(request, "AUTORENEW_PROFILE_NOT_FOUND");
      return NextResponse.json({ error: "Profile not found" }, { status: 404 });
    }

    if (!profile.stripeCustomerId) {
      return NextResponse.json(
        { error: "No Stripe customer found" },
        { status: 400 },
      );
    }

    // ✅ SECURITY: Enhanced Stripe API interaction with error handling
    let subscriptions;
    try {
      // Get active subscriptions
      subscriptions = await stripe.subscriptions.list({
        customer: profile.stripeCustomerId,
        status: "active",
        limit: 1,
      });
    } catch (stripeError) {
      console.error("❌ [AUTORENEW] Stripe API error:", stripeError);
      trackSuspiciousActivity(request, "STRIPE_API_ERROR");
      return NextResponse.json(
        {
          error: "Failed to access subscription data",
          message: "Service temporarily unavailable",
        },
        { status: 503 },
      );
    }

    if (subscriptions.data.length === 0) {
      return NextResponse.json(
        { error: "No active subscription found" },
        { status: 400 },
      );
    }

    const subscription = subscriptions.data[0];

    // ✅ SECURITY: Enhanced Stripe operation with error handling
    let updatedSubscription;
    try {
      // Update the subscription in Stripe
      updatedSubscription = await stripe.subscriptions.update(subscription.id, {
        cancel_at_period_end: !autoRenew, // If autoRenew is true, don't cancel at period end
      });
    } catch (stripeError) {
      console.error("❌ [AUTORENEW] Stripe update error:", stripeError);
      trackSuspiciousActivity(request, "STRIPE_UPDATE_ERROR");
      return NextResponse.json(
        {
          error: "Failed to update subscription",
          message: "Could not modify auto-renewal setting",
        },
        { status: 500 },
      );
    }

    // ✅ SECURITY: Safe access to current_period_end with proper validation
    // Try subscription level first, then fall back to subscription item level (same pattern as sync/cancel routes)
    let periodEndTimestamp = (updatedSubscription as any).current_period_end;

    // If not found at subscription level, check subscription items
    if (!periodEndTimestamp && subscription.items?.data?.[0]) {
      periodEndTimestamp = subscription.items.data[0].current_period_end;
      console.log(
        `📋 [AUTORENEW] Using period end from subscription item: ${periodEndTimestamp}`,
      );
    }

    // Validate timestamp before creating date
    if (!periodEndTimestamp || typeof periodEndTimestamp !== "number") {
      console.error(
        "❌ [AUTORENEW] Invalid period end timestamp:",
        periodEndTimestamp,
      );
      return NextResponse.json(
        {
          error: "Invalid subscription period data",
          message: "Unable to determine subscription end date",
        },
        { status: 400 },
      );
    }

    const periodEndDate = new Date(periodEndTimestamp * 1000);

    // Validate the resulting date
    if (isNaN(periodEndDate.getTime())) {
      console.error(
        "❌ [AUTORENEW] Invalid period end date created from timestamp:",
        periodEndTimestamp,
      );
      return NextResponse.json(
        {
          error: "Invalid subscription period data",
          message: "Unable to calculate subscription end date",
        },
        { status: 400 },
      );
    }

    // Create notification
    await createNotification({
      userId: user.id,
      type: "PAYMENT",
      title: `Auto-renewal ${autoRenew ? "Re-enabled" : "Disabled"}`,
      message: autoRenew
        ? `🎉 Great! Your subscription will now automatically renew on ${periodEndDate.toLocaleDateString()}. You're all set!`
        : `Auto-renewal disabled. Your subscription remains active until ${periodEndDate.toLocaleDateString()}. You can re-enable anytime before then.`,
    });

    // ✅ SECURITY: Log successful operation
    console.log(
      `🔄 [AUTORENEW] Auto-renewal ${autoRenew ? "enabled" : "disabled"} for user: ${profile.email}`,
    );
    console.log(
      `📍 [AUTORENEW] IP: ${request.headers.get("x-forwarded-for") || "unknown"}`,
    );
    console.log(
      `📅 [AUTORENEW] Subscription period ends: ${periodEndDate.toISOString()}`,
    );

    return NextResponse.json({
      success: true,
      autoRenew: !(updatedSubscription as any).cancel_at_period_end,
      message: `Auto-renewal ${autoRenew ? "enabled" : "disabled"} successfully`,
      subscription: {
        id: updatedSubscription.id,
        cancelAtPeriodEnd: (updatedSubscription as any).cancel_at_period_end,
        currentPeriodEnd: periodEndDate,
      },
    });
  } catch (error) {
    console.error("❌ [AUTORENEW] Toggle auto-renewal error:", error);
    trackSuspiciousActivity(request, "AUTORENEW_OPERATION_ERROR");

    // ✅ SECURITY: Don't expose detailed error information
    return NextResponse.json(
      {
        error: "Failed to toggle auto-renewal",
        message: "An internal error occurred. Please try again later.",
      },
      { status: 500 },
    );
  }
}
>>>>>>> 6ef40c81
<|MERGE_RESOLUTION|>--- conflicted
+++ resolved
@@ -1,206 +1,3 @@
-<<<<<<< HEAD
-import { NextRequest, NextResponse } from 'next/server';
-import { currentUser } from '@clerk/nextjs/server';
-import { db } from '@/lib/db';
-import Stripe from 'stripe';
-import { createNotification } from '@/lib/notifications';
-import {
-  rateLimitSubscription,
-  trackSuspiciousActivity,
-} from '@/lib/rate-limit';
-import {
-  validateInput,
-  autoRenewalSchema,
-  secureTextInput,
-} from '@/lib/validation';
-
-
-// Mark this route as dynamic to prevent static generation
-export const dynamic = 'force-dynamic';
-export async function POST(request: NextRequest) {
-  const stripe = new Stripe(process.env.STRIPE_SECRET_KEY!, {
-    apiVersion: '2025-05-28.basil',
-  });
-  try {
-    // ✅ SECURITY: Rate limiting for subscription operations
-    const rateLimitResult = await rateLimitSubscription()(request);
-    if (!rateLimitResult.success) {
-      trackSuspiciousActivity(request, 'AUTORENEW_RATE_LIMIT_EXCEEDED');
-      return rateLimitResult.error;
-    }
-
-    // ✅ SECURITY: Authentication check
-    const user = await currentUser();
-    if (!user) {
-      trackSuspiciousActivity(request, 'UNAUTHENTICATED_AUTORENEW_ACCESS');
-      return NextResponse.json({ error: 'Not authenticated' }, { status: 401 });
-    }
-
-    // ✅ SECURITY: Input validation
-    const validationResult = await validateInput(autoRenewalSchema)(request);
-    if (!validationResult.success) {
-      trackSuspiciousActivity(request, 'INVALID_AUTORENEW_INPUT');
-      return validationResult.error;
-    }
-
-    const { autoRenew } = validationResult.data;
-
-    // Find the user's profile
-    const profile = await db.profile.findFirst({
-      where: { userId: user.id },
-    });
-
-    if (!profile) {
-      trackSuspiciousActivity(request, 'AUTORENEW_PROFILE_NOT_FOUND');
-      return NextResponse.json({ error: 'Profile not found' }, { status: 404 });
-    }
-
-    if (!profile.stripeCustomerId) {
-      return NextResponse.json(
-        { error: 'No Stripe customer found' },
-        { status: 400 }
-      );
-    }
-
-    // ✅ SECURITY: Enhanced Stripe API interaction with error handling
-    let subscriptions;
-    try {
-      // Get active subscriptions
-      subscriptions = await stripe.subscriptions.list({
-        customer: profile.stripeCustomerId,
-        status: 'active',
-        limit: 1,
-      });
-    } catch (stripeError) {
-      console.error('❌ [AUTORENEW] Stripe API error:', stripeError);
-      trackSuspiciousActivity(request, 'STRIPE_API_ERROR');
-      return NextResponse.json(
-        {
-          error: 'Failed to access subscription data',
-          message: 'Service temporarily unavailable',
-        },
-        { status: 503 }
-      );
-    }
-
-    if (subscriptions.data.length === 0) {
-      return NextResponse.json(
-        { error: 'No active subscription found' },
-        { status: 400 }
-      );
-    }
-
-    const subscription = subscriptions.data[0];
-
-    // ✅ SECURITY: Enhanced Stripe operation with error handling
-    let updatedSubscription;
-    try {
-      // Update the subscription in Stripe
-      updatedSubscription = await stripe.subscriptions.update(subscription.id, {
-        cancel_at_period_end: !autoRenew, // If autoRenew is true, don't cancel at period end
-      });
-    } catch (stripeError) {
-      console.error('❌ [AUTORENEW] Stripe update error:', stripeError);
-      trackSuspiciousActivity(request, 'STRIPE_UPDATE_ERROR');
-      return NextResponse.json(
-        {
-          error: 'Failed to update subscription',
-          message: 'Could not modify auto-renewal setting',
-        },
-        { status: 500 }
-      );
-    }
-
-    // ✅ SECURITY: Safe access to current_period_end with proper validation
-    // Try subscription level first, then fall back to subscription item level (same pattern as sync/cancel routes)
-    let periodEndTimestamp = (updatedSubscription as any).current_period_end;
-
-    // If not found at subscription level, check subscription items
-    if (!periodEndTimestamp && subscription.items?.data?.[0]) {
-      periodEndTimestamp = subscription.items.data[0].current_period_end;
-      console.log(
-        `📋 [AUTORENEW] Using period end from subscription item: ${periodEndTimestamp}`
-      );
-    }
-
-    // Validate timestamp before creating date
-    if (!periodEndTimestamp || typeof periodEndTimestamp !== 'number') {
-      console.error(
-        '❌ [AUTORENEW] Invalid period end timestamp:',
-        periodEndTimestamp
-      );
-      return NextResponse.json(
-        {
-          error: 'Invalid subscription period data',
-          message: 'Unable to determine subscription end date',
-        },
-        { status: 400 }
-      );
-    }
-
-    const periodEndDate = new Date(periodEndTimestamp * 1000);
-
-    // Validate the resulting date
-    if (isNaN(periodEndDate.getTime())) {
-      console.error(
-        '❌ [AUTORENEW] Invalid period end date created from timestamp:',
-        periodEndTimestamp
-      );
-      return NextResponse.json(
-        {
-          error: 'Invalid subscription period data',
-          message: 'Unable to calculate subscription end date',
-        },
-        { status: 400 }
-      );
-    }
-
-    // Create notification
-    await createNotification({
-      userId: user.id,
-      type: 'PAYMENT',
-      title: `Auto-renewal ${autoRenew ? 'Re-enabled' : 'Disabled'}`,
-      message: autoRenew
-        ? `🎉 Great! Your subscription will now automatically renew on ${periodEndDate.toLocaleDateString()}. You're all set!`
-        : `Auto-renewal disabled. Your subscription remains active until ${periodEndDate.toLocaleDateString()}. You can re-enable anytime before then.`,
-    });
-
-    // ✅ SECURITY: Log successful operation
-    console.log(
-      `🔄 [AUTORENEW] Auto-renewal ${autoRenew ? 'enabled' : 'disabled'} for user: ${profile.email}`
-    );
-    console.log(
-      `📍 [AUTORENEW] IP: ${request.headers.get('x-forwarded-for') || 'unknown'}`
-    );
-    console.log(
-      `📅 [AUTORENEW] Subscription period ends: ${periodEndDate.toISOString()}`
-    );
-
-    return NextResponse.json({
-      success: true,
-      autoRenew: !(updatedSubscription as any).cancel_at_period_end,
-      message: `Auto-renewal ${autoRenew ? 'enabled' : 'disabled'} successfully`,
-      subscription: {
-        id: updatedSubscription.id,
-        cancelAtPeriodEnd: (updatedSubscription as any).cancel_at_period_end,
-        currentPeriodEnd: periodEndDate,
-      },
-    });
-  } catch (error) {
-    console.error('❌ [AUTORENEW] Toggle auto-renewal error:', error);
-    trackSuspiciousActivity(request, 'AUTORENEW_OPERATION_ERROR');
-
-    // ✅ SECURITY: Don't expose detailed error information
-    return NextResponse.json(
-      {
-        error: 'Failed to toggle auto-renewal',
-        message: 'An internal error occurred. Please try again later.',
-      },
-      { status: 500 }
-    );
-  }
-}
-=======
 import { NextRequest, NextResponse } from "next/server";
 import { currentUser } from "@clerk/nextjs/server";
 import { db } from "@/lib/db";
@@ -216,11 +13,14 @@
   secureTextInput,
 } from "@/lib/validation";
 
-const stripe = new Stripe(process.env.STRIPE_SECRET_KEY!, {
+
+export const dynamic = 'force-dynamic';
+
+export async function POST(request: NextRequest) {
+  const stripe = new Stripe(process.env.STRIPE_SECRET_KEY!, {
   apiVersion: "2025-05-28.basil",
 });
 
-export async function POST(request: NextRequest) {
   try {
     // ✅ SECURITY: Rate limiting for subscription operations
     const rateLimitResult = await rateLimitSubscription()(request);
@@ -399,5 +199,4 @@
       { status: 500 },
     );
   }
-}
->>>>>>> 6ef40c81
+}