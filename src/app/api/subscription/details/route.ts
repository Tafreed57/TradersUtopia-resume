<<<<<<< HEAD
import { NextRequest, NextResponse } from 'next/server';
import { currentUser } from '@clerk/nextjs/server';
import { db } from '@/lib/db';
import Stripe from 'stripe';


// Mark this route as dynamic to prevent static generation
export const dynamic = 'force-dynamic';
export async function GET(request: NextRequest) {
  const stripe = new Stripe(process.env.STRIPE_SECRET_KEY!, {
    apiVersion: '2025-05-28.basil',
  });
  try {
    const user = await currentUser();

    if (!user) {
      return NextResponse.json({ error: 'Not authenticated' }, { status: 401 });
    }

    // Find the user's profile
    const profile = await db.profile.findFirst({
      where: { userId: user.id },
    });

    if (!profile) {
      return NextResponse.json({ error: 'Profile not found' }, { status: 404 });
    }

    console.log(
      `🔍 [SUBSCRIPTION DETAILS] Fetching for user: ${profile.email}`
    );

    // ✅ ENHANCED: Get comprehensive subscription info from webhook-updated database
    const subscriptionInfo = {
      status: profile.subscriptionStatus,
      productId: profile.stripeProductId,
      customerId: profile.stripeCustomerId,
      subscriptionStart: profile.subscriptionStart,
      subscriptionEnd: profile.subscriptionEnd,
      lastUpdated: profile.updatedAt,
      isWebhookUpdated: true, // Flag to indicate this comes from webhook data
    };

    let responseData: any = {
      success: true,
      subscription: {
        ...subscriptionInfo,
        product: null,
        stripe: null,
        customer: null,
        dataSource: 'database', // Track data source for debugging
      },
    };

    // ✅ ENHANCED: Enrich with Stripe data if customer ID exists
    if (profile.stripeCustomerId) {
      try {
        console.log(
          `🔗 [STRIPE API] Fetching data for customer: ${profile.stripeCustomerId}`
        );

        // Get customer details
        const customer = (await stripe.customers.retrieve(
          profile.stripeCustomerId
        )) as any;

        if (!customer.deleted) {
          responseData.subscription.customer = {
            id: customer.id,
            email: customer.email,
            created: new Date(customer.created * 1000),
          };
        }

        // Get product details if we have a product ID
        if (profile.stripeProductId) {
          try {
            const product = await stripe.products.retrieve(
              profile.stripeProductId
            );
            responseData.subscription.product = {
              id: product.id,
              name: product.name,
              description: product.description,
              images: product.images,
            };
            console.log(`📦 [PRODUCT] Retrieved: ${product.name}`);
          } catch (error) {
            console.error('❌ Error fetching product details:', error);
          }
        }

        // ✅ ENHANCED: Get current subscription details from Stripe for real-time status
        const subscriptions = await stripe.subscriptions.list({
          customer: profile.stripeCustomerId,
          limit: 10,
          expand: ['data.discounts', 'data.discount.coupon'], // Expand discount information
        });

        console.log(
          `📊 [SUBSCRIPTIONS] Found ${subscriptions.data.length} subscription(s)`
        );

        if (subscriptions.data.length > 0) {
          // Find the most relevant subscription
          const relevantSubscription =
            subscriptions.data.find(
              (sub: any) =>
                sub.status === 'active' ||
                (sub.status === 'canceled' &&
                  new Date(sub.current_period_end * 1000) > new Date())
            ) || subscriptions.data[0];

          let subscription = relevantSubscription as any;
          console.log(
            `✅ [ACTIVE SUB] Using: ${subscription.id} (${subscription.status})`
          );

          // 🔍 ENHANCED: Get full subscription details with all discount information
          try {
            const fullSubscription = await stripe.subscriptions.retrieve(
              subscription.id,
              {
                expand: ['discounts', 'discount.coupon'],
              }
            );
            subscription = fullSubscription;
            console.log(
              `🔄 [ENHANCED] Retrieved full subscription details with discounts`
            );
          } catch (error) {
            console.log(
              `⚠️ [WARNING] Could not retrieve full subscription details, using list data`
            );
          }

          // 🐛 DEBUG: Log raw discount data from Stripe
          console.log(`🔍 [DEBUG] Raw subscription discount data:`, {
            hasOldDiscount: !!subscription.discount,
            oldDiscount: subscription.discount,
            hasNewDiscounts: !!(
              subscription.discounts && subscription.discounts.length > 0
            ),
            newDiscounts: subscription.discounts,
            discountsLength: subscription.discounts?.length || 0,
          });

          // Get discount information from the new discounts array format
          const activeDiscount =
            subscription.discounts && subscription.discounts.length > 0
              ? subscription.discounts[0] // Get the first active discount
              : subscription.discount; // Fallback to old single discount format

          const originalAmount =
            subscription.items.data[0]?.price.unit_amount || 0;
          let discountedAmount = originalAmount;
          let discountPercent = null;
          let discountAmount = null;

          if (activeDiscount?.coupon) {
            discountPercent = activeDiscount.coupon.percent_off;
            discountAmount = activeDiscount.coupon.amount_off;

            // Calculate the actual discounted amount
            if (discountPercent) {
              discountedAmount = Math.round(
                originalAmount * (1 - discountPercent / 100)
              );
            } else if (discountAmount) {
              discountedAmount = Math.max(0, originalAmount - discountAmount);
            }
          }

          console.log(
            `💰 [PRICING] Original: ${originalAmount}, Discounted: ${discountedAmount}, Discount: ${discountPercent}%`
          );
          console.log(`🔍 [DEBUG] Active discount object:`, activeDiscount);
          console.log(`🔍 [DEBUG] Final pricing calculation:`, {
            originalAmount,
            discountedAmount,
            discountPercent,
            discountAmount,
            hasActiveDiscount: !!activeDiscount?.coupon,
            couponId: activeDiscount?.coupon?.id,
            couponPercentOff: activeDiscount?.coupon?.percent_off,
            couponAmountOff: activeDiscount?.coupon?.amount_off,
          });

          // ✅ ENHANCED: Comprehensive subscription details for UI
          responseData.subscription.stripe = {
            id: subscription.id,
            status: subscription.status,
            currentPeriodStart: new Date(
              subscription.current_period_start * 1000
            ),
            currentPeriodEnd: new Date(subscription.current_period_end * 1000),
            cancelAtPeriodEnd: subscription.cancel_at_period_end,
            canceledAt: subscription.canceled_at
              ? new Date(subscription.canceled_at * 1000)
              : null,
            autoRenew: !subscription.cancel_at_period_end,
            priceId: subscription.items.data[0]?.price.id,
            amount: discountedAmount, // Use discounted amount instead of original
            originalAmount: originalAmount, // Keep original for reference
            currency: subscription.items.data[0]?.price.currency,
            interval: subscription.items.data[0]?.price.recurring?.interval,
            // ✅ ENHANCED: Additional metadata for better UI display
            trialStart: subscription.trial_start
              ? new Date(subscription.trial_start * 1000)
              : null,
            trialEnd: subscription.trial_end
              ? new Date(subscription.trial_end * 1000)
              : null,
            created: new Date(subscription.created * 1000),
            pauseStartDate: null, // Placeholder for pause functionality
            discountPercent: discountPercent,
            discountAmount: discountAmount,
            hasDiscount: !!activeDiscount?.coupon,
            discountDetails: activeDiscount?.coupon
              ? {
                  id: activeDiscount.coupon.id,
                  name: activeDiscount.coupon.name,
                  percentOff: activeDiscount.coupon.percent_off,
                  amountOff: activeDiscount.coupon.amount_off,
                  duration: activeDiscount.coupon.duration,
                  valid: activeDiscount.coupon.valid,
                }
              : null,
          };

          responseData.dataSource = 'stripe-enhanced';

          // ✅ WEBHOOK SYNC CHECK: Compare webhook data vs Stripe data
          const webhookEndDate = profile.subscriptionEnd
            ? new Date(profile.subscriptionEnd)
            : null;
          const stripeEndDate = new Date(
            subscription.current_period_end * 1000
          );

          if (
            webhookEndDate &&
            Math.abs(webhookEndDate.getTime() - stripeEndDate.getTime()) >
              24 * 60 * 60 * 1000
          ) {
            console.log(`⚠️ [SYNC WARNING] Webhook data may be outdated:`);
            console.log(`   Webhook end: ${webhookEndDate.toISOString()}`);
            console.log(`   Stripe end: ${stripeEndDate.toISOString()}`);
            responseData.subscription.syncWarning = {
              message: 'Subscription data may be out of sync',
              webhookDate: webhookEndDate,
              stripeDate: stripeEndDate,
            };
          }
        } else {
          console.log(
            `⚠️ [NO SUBSCRIPTIONS] No active subscriptions found for customer`
          );
          responseData.subscription.noActiveSubscription = true;
        }

        responseData.dataSource = 'database-with-stripe';
      } catch (stripeError) {
        console.error(
          '❌ [STRIPE ERROR] Failed to fetch Stripe data:',
          stripeError
        );
        responseData.subscription.stripeError = {
          message: 'Unable to fetch real-time Stripe data',
          error:
            stripeError instanceof Error
              ? stripeError.message
              : 'Unknown error',
        };
        responseData.dataSource = 'database-only';
      }
    } else {
      console.log(`ℹ️ [NO CUSTOMER ID] Using database-only information`);
      responseData.dataSource = 'database-only';
    }

    // ✅ ENHANCED: Add helpful metadata for the UI
    responseData.subscription.metadata = {
      lastDatabaseUpdate: profile.updatedAt,
      hasStripeConnection: !!profile.stripeCustomerId,
      isActive: profile.subscriptionStatus === 'ACTIVE',
      daysUntilExpiry: profile.subscriptionEnd
        ? Math.ceil(
            (new Date(profile.subscriptionEnd).getTime() -
              new Date().getTime()) /
              (1000 * 60 * 60 * 24)
          )
        : null,
      dataFreshness: responseData.dataSource,
    };

    console.log(`✅ [SUCCESS] Subscription details prepared for UI:`, {
      status: responseData.subscription.status,
      dataSource: responseData.dataSource,
      hasStripeData: !!responseData.subscription.stripe,
      hasProductData: !!responseData.subscription.product,
    });

    return NextResponse.json(responseData);
  } catch (error) {
    console.error('❌ [API ERROR] Subscription details fetch failed:', error);

    // ✅ SECURITY: Generic error response - no internal details exposed
    return NextResponse.json(
      {
        error: 'Failed to fetch subscription details',
        message:
          'Unable to retrieve subscription information. Please try again later.',
      },
      { status: 500 }
    );
  }
}
=======
import { NextRequest, NextResponse } from 'next/server';
import { currentUser } from '@clerk/nextjs/server';
import { db } from '@/lib/db';
import Stripe from 'stripe';

const stripe = new Stripe(process.env.STRIPE_SECRET_KEY!, {
  apiVersion: '2025-05-28.basil',
});

export async function GET(request: NextRequest) {
  try {
    const user = await currentUser();

    if (!user) {
      return NextResponse.json({ error: 'Not authenticated' }, { status: 401 });
    }

    // Find the user's profile
    const profile = await db.profile.findFirst({
      where: { userId: user.id },
    });

    if (!profile) {
      return NextResponse.json({ error: 'Profile not found' }, { status: 404 });
    }

    console.log(
      `🔍 [SUBSCRIPTION DETAILS] Fetching for user: ${profile.email}`
    );

    // ✅ ENHANCED: Get comprehensive subscription info from webhook-updated database
    const subscriptionInfo = {
      status: profile.subscriptionStatus,
      productId: profile.stripeProductId,
      customerId: profile.stripeCustomerId,
      subscriptionStart: profile.subscriptionStart,
      subscriptionEnd: profile.subscriptionEnd,
      lastUpdated: profile.updatedAt,
      isWebhookUpdated: true, // Flag to indicate this comes from webhook data
    };

    let responseData: any = {
      success: true,
      subscription: {
        ...subscriptionInfo,
        product: null,
        stripe: null,
        customer: null,
        dataSource: 'database', // Track data source for debugging
      },
    };

    // ✅ ENHANCED: Enrich with Stripe data if customer ID exists
    if (profile.stripeCustomerId) {
      try {
        console.log(
          `🔗 [STRIPE API] Fetching data for customer: ${profile.stripeCustomerId}`
        );

        // Get customer details
        const customer = (await stripe.customers.retrieve(
          profile.stripeCustomerId
        )) as any;

        if (!customer.deleted) {
          responseData.subscription.customer = {
            id: customer.id,
            email: customer.email,
            created: new Date(customer.created * 1000),
          };
        }

        // Get product details if we have a product ID
        if (profile.stripeProductId) {
          try {
            const product = await stripe.products.retrieve(
              profile.stripeProductId
            );
            responseData.subscription.product = {
              id: product.id,
              name: product.name,
              description: product.description,
              images: product.images,
            };
            console.log(`📦 [PRODUCT] Retrieved: ${product.name}`);
          } catch (error) {
            console.error('❌ Error fetching product details:', error);
          }
        }

        // ✅ ENHANCED: Get current subscription details from Stripe for real-time status
        const subscriptions = await stripe.subscriptions.list({
          customer: profile.stripeCustomerId,
          limit: 10,
          expand: ['data.discounts', 'data.discount.coupon'], // Expand discount information
        });

        console.log(
          `📊 [SUBSCRIPTIONS] Found ${subscriptions.data.length} subscription(s)`
        );

        if (subscriptions.data.length > 0) {
          // Find the most relevant subscription
          const relevantSubscription =
            subscriptions.data.find(
              (sub: any) =>
                sub.status === 'active' ||
                (sub.status === 'canceled' &&
                  new Date(sub.current_period_end * 1000) > new Date())
            ) || subscriptions.data[0];

          let subscription = relevantSubscription as any;
          console.log(
            `✅ [ACTIVE SUB] Using: ${subscription.id} (${subscription.status})`
          );

          // 🔍 ENHANCED: Get full subscription details with all discount information
          try {
            const fullSubscription = await stripe.subscriptions.retrieve(
              subscription.id,
              {
                expand: ['discounts', 'discount.coupon'],
              }
            );
            subscription = fullSubscription;
            console.log(
              `🔄 [ENHANCED] Retrieved full subscription details with discounts`
            );
          } catch (error) {
            console.log(
              `⚠️ [WARNING] Could not retrieve full subscription details, using list data`
            );
          }

          // 🐛 DEBUG: Log raw discount data from Stripe
          console.log(`🔍 [DEBUG] Raw subscription discount data:`, {
            hasOldDiscount: !!subscription.discount,
            oldDiscount: subscription.discount,
            hasNewDiscounts: !!(
              subscription.discounts && subscription.discounts.length > 0
            ),
            newDiscounts: subscription.discounts,
            discountsLength: subscription.discounts?.length || 0,
          });

          // Get discount information from the new discounts array format
          const activeDiscount =
            subscription.discounts && subscription.discounts.length > 0
              ? subscription.discounts[0] // Get the first active discount
              : subscription.discount; // Fallback to old single discount format

          const originalAmount =
            subscription.items.data[0]?.price.unit_amount || 0;
          let discountedAmount = originalAmount;
          let discountPercent = null;
          let discountAmount = null;

          if (activeDiscount?.coupon) {
            discountPercent = activeDiscount.coupon.percent_off;
            discountAmount = activeDiscount.coupon.amount_off;

            // Calculate the actual discounted amount
            if (discountPercent) {
              discountedAmount = Math.round(
                originalAmount * (1 - discountPercent / 100)
              );
            } else if (discountAmount) {
              discountedAmount = Math.max(0, originalAmount - discountAmount);
            }
          }

          console.log(
            `💰 [PRICING] Original: ${originalAmount}, Discounted: ${discountedAmount}, Discount: ${discountPercent}%`
          );
          console.log(`🔍 [DEBUG] Active discount object:`, activeDiscount);
          console.log(`🔍 [DEBUG] Final pricing calculation:`, {
            originalAmount,
            discountedAmount,
            discountPercent,
            discountAmount,
            hasActiveDiscount: !!activeDiscount?.coupon,
            couponId: activeDiscount?.coupon?.id,
            couponPercentOff: activeDiscount?.coupon?.percent_off,
            couponAmountOff: activeDiscount?.coupon?.amount_off,
          });

          // ✅ ENHANCED: Comprehensive subscription details for UI
          responseData.subscription.stripe = {
            id: subscription.id,
            status: subscription.status,
            currentPeriodStart: new Date(
              subscription.current_period_start * 1000
            ),
            currentPeriodEnd: new Date(subscription.current_period_end * 1000),
            cancelAtPeriodEnd: subscription.cancel_at_period_end,
            canceledAt: subscription.canceled_at
              ? new Date(subscription.canceled_at * 1000)
              : null,
            autoRenew: !subscription.cancel_at_period_end,
            priceId: subscription.items.data[0]?.price.id,
            amount: discountedAmount, // Use discounted amount instead of original
            originalAmount: originalAmount, // Keep original for reference
            currency: subscription.items.data[0]?.price.currency,
            interval: subscription.items.data[0]?.price.recurring?.interval,
            // ✅ ENHANCED: Additional metadata for better UI display
            trialStart: subscription.trial_start
              ? new Date(subscription.trial_start * 1000)
              : null,
            trialEnd: subscription.trial_end
              ? new Date(subscription.trial_end * 1000)
              : null,
            created: new Date(subscription.created * 1000),
            pauseStartDate: null, // Placeholder for pause functionality
            discountPercent: discountPercent,
            discountAmount: discountAmount,
            hasDiscount: !!activeDiscount?.coupon,
            discountDetails: activeDiscount?.coupon
              ? {
                  id: activeDiscount.coupon.id,
                  name: activeDiscount.coupon.name,
                  percentOff: activeDiscount.coupon.percent_off,
                  amountOff: activeDiscount.coupon.amount_off,
                  duration: activeDiscount.coupon.duration,
                  valid: activeDiscount.coupon.valid,
                }
              : null,
          };

          responseData.dataSource = 'stripe-enhanced';

          // ✅ WEBHOOK SYNC CHECK: Compare webhook data vs Stripe data
          const webhookEndDate = profile.subscriptionEnd
            ? new Date(profile.subscriptionEnd)
            : null;
          const stripeEndDate = new Date(
            subscription.current_period_end * 1000
          );

          if (
            webhookEndDate &&
            Math.abs(webhookEndDate.getTime() - stripeEndDate.getTime()) >
              24 * 60 * 60 * 1000
          ) {
            console.log(`⚠️ [SYNC WARNING] Webhook data may be outdated:`);
            console.log(`   Webhook end: ${webhookEndDate.toISOString()}`);
            console.log(`   Stripe end: ${stripeEndDate.toISOString()}`);
            responseData.subscription.syncWarning = {
              message: 'Subscription data may be out of sync',
              webhookDate: webhookEndDate,
              stripeDate: stripeEndDate,
            };
          }
        } else {
          console.log(
            `⚠️ [NO SUBSCRIPTIONS] No active subscriptions found for customer`
          );
          responseData.subscription.noActiveSubscription = true;
        }

        responseData.dataSource = 'database-with-stripe';
      } catch (stripeError) {
        console.error(
          '❌ [STRIPE ERROR] Failed to fetch Stripe data:',
          stripeError
        );
        responseData.subscription.stripeError = {
          message: 'Unable to fetch real-time Stripe data',
          error:
            stripeError instanceof Error
              ? stripeError.message
              : 'Unknown error',
        };
        responseData.dataSource = 'database-only';
      }
    } else {
      console.log(`ℹ️ [NO CUSTOMER ID] Using database-only information`);
      responseData.dataSource = 'database-only';
    }

    // ✅ ENHANCED: Add helpful metadata for the UI
    responseData.subscription.metadata = {
      lastDatabaseUpdate: profile.updatedAt,
      hasStripeConnection: !!profile.stripeCustomerId,
      isActive: profile.subscriptionStatus === 'ACTIVE',
      daysUntilExpiry: profile.subscriptionEnd
        ? Math.ceil(
            (new Date(profile.subscriptionEnd).getTime() -
              new Date().getTime()) /
              (1000 * 60 * 60 * 24)
          )
        : null,
      dataFreshness: responseData.dataSource,
    };

    console.log(`✅ [SUCCESS] Subscription details prepared for UI:`, {
      status: responseData.subscription.status,
      dataSource: responseData.dataSource,
      hasStripeData: !!responseData.subscription.stripe,
      hasProductData: !!responseData.subscription.product,
    });

    return NextResponse.json(responseData);
  } catch (error) {
    console.error('❌ [API ERROR] Subscription details fetch failed:', error);

    // ✅ SECURITY: Generic error response - no internal details exposed
    return NextResponse.json(
      {
        error: 'Failed to fetch subscription details',
        message:
          'Unable to retrieve subscription information. Please try again later.',
      },
      { status: 500 }
    );
  }
}
>>>>>>> 6ef40c81
<|MERGE_RESOLUTION|>--- conflicted
+++ resolved
@@ -1,16 +1,15 @@
-<<<<<<< HEAD
 import { NextRequest, NextResponse } from 'next/server';
 import { currentUser } from '@clerk/nextjs/server';
 import { db } from '@/lib/db';
 import Stripe from 'stripe';
 
 
-// Mark this route as dynamic to prevent static generation
+
 export const dynamic = 'force-dynamic';
 export async function GET(request: NextRequest) {
   const stripe = new Stripe(process.env.STRIPE_SECRET_KEY!, {
-    apiVersion: '2025-05-28.basil',
-  });
+  apiVersion: '2025-05-28.basil',
+});
   try {
     const user = await currentUser();
 
@@ -316,322 +315,4 @@
       { status: 500 }
     );
   }
-}
-=======
-import { NextRequest, NextResponse } from 'next/server';
-import { currentUser } from '@clerk/nextjs/server';
-import { db } from '@/lib/db';
-import Stripe from 'stripe';
-
-const stripe = new Stripe(process.env.STRIPE_SECRET_KEY!, {
-  apiVersion: '2025-05-28.basil',
-});
-
-export async function GET(request: NextRequest) {
-  try {
-    const user = await currentUser();
-
-    if (!user) {
-      return NextResponse.json({ error: 'Not authenticated' }, { status: 401 });
-    }
-
-    // Find the user's profile
-    const profile = await db.profile.findFirst({
-      where: { userId: user.id },
-    });
-
-    if (!profile) {
-      return NextResponse.json({ error: 'Profile not found' }, { status: 404 });
-    }
-
-    console.log(
-      `🔍 [SUBSCRIPTION DETAILS] Fetching for user: ${profile.email}`
-    );
-
-    // ✅ ENHANCED: Get comprehensive subscription info from webhook-updated database
-    const subscriptionInfo = {
-      status: profile.subscriptionStatus,
-      productId: profile.stripeProductId,
-      customerId: profile.stripeCustomerId,
-      subscriptionStart: profile.subscriptionStart,
-      subscriptionEnd: profile.subscriptionEnd,
-      lastUpdated: profile.updatedAt,
-      isWebhookUpdated: true, // Flag to indicate this comes from webhook data
-    };
-
-    let responseData: any = {
-      success: true,
-      subscription: {
-        ...subscriptionInfo,
-        product: null,
-        stripe: null,
-        customer: null,
-        dataSource: 'database', // Track data source for debugging
-      },
-    };
-
-    // ✅ ENHANCED: Enrich with Stripe data if customer ID exists
-    if (profile.stripeCustomerId) {
-      try {
-        console.log(
-          `🔗 [STRIPE API] Fetching data for customer: ${profile.stripeCustomerId}`
-        );
-
-        // Get customer details
-        const customer = (await stripe.customers.retrieve(
-          profile.stripeCustomerId
-        )) as any;
-
-        if (!customer.deleted) {
-          responseData.subscription.customer = {
-            id: customer.id,
-            email: customer.email,
-            created: new Date(customer.created * 1000),
-          };
-        }
-
-        // Get product details if we have a product ID
-        if (profile.stripeProductId) {
-          try {
-            const product = await stripe.products.retrieve(
-              profile.stripeProductId
-            );
-            responseData.subscription.product = {
-              id: product.id,
-              name: product.name,
-              description: product.description,
-              images: product.images,
-            };
-            console.log(`📦 [PRODUCT] Retrieved: ${product.name}`);
-          } catch (error) {
-            console.error('❌ Error fetching product details:', error);
-          }
-        }
-
-        // ✅ ENHANCED: Get current subscription details from Stripe for real-time status
-        const subscriptions = await stripe.subscriptions.list({
-          customer: profile.stripeCustomerId,
-          limit: 10,
-          expand: ['data.discounts', 'data.discount.coupon'], // Expand discount information
-        });
-
-        console.log(
-          `📊 [SUBSCRIPTIONS] Found ${subscriptions.data.length} subscription(s)`
-        );
-
-        if (subscriptions.data.length > 0) {
-          // Find the most relevant subscription
-          const relevantSubscription =
-            subscriptions.data.find(
-              (sub: any) =>
-                sub.status === 'active' ||
-                (sub.status === 'canceled' &&
-                  new Date(sub.current_period_end * 1000) > new Date())
-            ) || subscriptions.data[0];
-
-          let subscription = relevantSubscription as any;
-          console.log(
-            `✅ [ACTIVE SUB] Using: ${subscription.id} (${subscription.status})`
-          );
-
-          // 🔍 ENHANCED: Get full subscription details with all discount information
-          try {
-            const fullSubscription = await stripe.subscriptions.retrieve(
-              subscription.id,
-              {
-                expand: ['discounts', 'discount.coupon'],
-              }
-            );
-            subscription = fullSubscription;
-            console.log(
-              `🔄 [ENHANCED] Retrieved full subscription details with discounts`
-            );
-          } catch (error) {
-            console.log(
-              `⚠️ [WARNING] Could not retrieve full subscription details, using list data`
-            );
-          }
-
-          // 🐛 DEBUG: Log raw discount data from Stripe
-          console.log(`🔍 [DEBUG] Raw subscription discount data:`, {
-            hasOldDiscount: !!subscription.discount,
-            oldDiscount: subscription.discount,
-            hasNewDiscounts: !!(
-              subscription.discounts && subscription.discounts.length > 0
-            ),
-            newDiscounts: subscription.discounts,
-            discountsLength: subscription.discounts?.length || 0,
-          });
-
-          // Get discount information from the new discounts array format
-          const activeDiscount =
-            subscription.discounts && subscription.discounts.length > 0
-              ? subscription.discounts[0] // Get the first active discount
-              : subscription.discount; // Fallback to old single discount format
-
-          const originalAmount =
-            subscription.items.data[0]?.price.unit_amount || 0;
-          let discountedAmount = originalAmount;
-          let discountPercent = null;
-          let discountAmount = null;
-
-          if (activeDiscount?.coupon) {
-            discountPercent = activeDiscount.coupon.percent_off;
-            discountAmount = activeDiscount.coupon.amount_off;
-
-            // Calculate the actual discounted amount
-            if (discountPercent) {
-              discountedAmount = Math.round(
-                originalAmount * (1 - discountPercent / 100)
-              );
-            } else if (discountAmount) {
-              discountedAmount = Math.max(0, originalAmount - discountAmount);
-            }
-          }
-
-          console.log(
-            `💰 [PRICING] Original: ${originalAmount}, Discounted: ${discountedAmount}, Discount: ${discountPercent}%`
-          );
-          console.log(`🔍 [DEBUG] Active discount object:`, activeDiscount);
-          console.log(`🔍 [DEBUG] Final pricing calculation:`, {
-            originalAmount,
-            discountedAmount,
-            discountPercent,
-            discountAmount,
-            hasActiveDiscount: !!activeDiscount?.coupon,
-            couponId: activeDiscount?.coupon?.id,
-            couponPercentOff: activeDiscount?.coupon?.percent_off,
-            couponAmountOff: activeDiscount?.coupon?.amount_off,
-          });
-
-          // ✅ ENHANCED: Comprehensive subscription details for UI
-          responseData.subscription.stripe = {
-            id: subscription.id,
-            status: subscription.status,
-            currentPeriodStart: new Date(
-              subscription.current_period_start * 1000
-            ),
-            currentPeriodEnd: new Date(subscription.current_period_end * 1000),
-            cancelAtPeriodEnd: subscription.cancel_at_period_end,
-            canceledAt: subscription.canceled_at
-              ? new Date(subscription.canceled_at * 1000)
-              : null,
-            autoRenew: !subscription.cancel_at_period_end,
-            priceId: subscription.items.data[0]?.price.id,
-            amount: discountedAmount, // Use discounted amount instead of original
-            originalAmount: originalAmount, // Keep original for reference
-            currency: subscription.items.data[0]?.price.currency,
-            interval: subscription.items.data[0]?.price.recurring?.interval,
-            // ✅ ENHANCED: Additional metadata for better UI display
-            trialStart: subscription.trial_start
-              ? new Date(subscription.trial_start * 1000)
-              : null,
-            trialEnd: subscription.trial_end
-              ? new Date(subscription.trial_end * 1000)
-              : null,
-            created: new Date(subscription.created * 1000),
-            pauseStartDate: null, // Placeholder for pause functionality
-            discountPercent: discountPercent,
-            discountAmount: discountAmount,
-            hasDiscount: !!activeDiscount?.coupon,
-            discountDetails: activeDiscount?.coupon
-              ? {
-                  id: activeDiscount.coupon.id,
-                  name: activeDiscount.coupon.name,
-                  percentOff: activeDiscount.coupon.percent_off,
-                  amountOff: activeDiscount.coupon.amount_off,
-                  duration: activeDiscount.coupon.duration,
-                  valid: activeDiscount.coupon.valid,
-                }
-              : null,
-          };
-
-          responseData.dataSource = 'stripe-enhanced';
-
-          // ✅ WEBHOOK SYNC CHECK: Compare webhook data vs Stripe data
-          const webhookEndDate = profile.subscriptionEnd
-            ? new Date(profile.subscriptionEnd)
-            : null;
-          const stripeEndDate = new Date(
-            subscription.current_period_end * 1000
-          );
-
-          if (
-            webhookEndDate &&
-            Math.abs(webhookEndDate.getTime() - stripeEndDate.getTime()) >
-              24 * 60 * 60 * 1000
-          ) {
-            console.log(`⚠️ [SYNC WARNING] Webhook data may be outdated:`);
-            console.log(`   Webhook end: ${webhookEndDate.toISOString()}`);
-            console.log(`   Stripe end: ${stripeEndDate.toISOString()}`);
-            responseData.subscription.syncWarning = {
-              message: 'Subscription data may be out of sync',
-              webhookDate: webhookEndDate,
-              stripeDate: stripeEndDate,
-            };
-          }
-        } else {
-          console.log(
-            `⚠️ [NO SUBSCRIPTIONS] No active subscriptions found for customer`
-          );
-          responseData.subscription.noActiveSubscription = true;
-        }
-
-        responseData.dataSource = 'database-with-stripe';
-      } catch (stripeError) {
-        console.error(
-          '❌ [STRIPE ERROR] Failed to fetch Stripe data:',
-          stripeError
-        );
-        responseData.subscription.stripeError = {
-          message: 'Unable to fetch real-time Stripe data',
-          error:
-            stripeError instanceof Error
-              ? stripeError.message
-              : 'Unknown error',
-        };
-        responseData.dataSource = 'database-only';
-      }
-    } else {
-      console.log(`ℹ️ [NO CUSTOMER ID] Using database-only information`);
-      responseData.dataSource = 'database-only';
-    }
-
-    // ✅ ENHANCED: Add helpful metadata for the UI
-    responseData.subscription.metadata = {
-      lastDatabaseUpdate: profile.updatedAt,
-      hasStripeConnection: !!profile.stripeCustomerId,
-      isActive: profile.subscriptionStatus === 'ACTIVE',
-      daysUntilExpiry: profile.subscriptionEnd
-        ? Math.ceil(
-            (new Date(profile.subscriptionEnd).getTime() -
-              new Date().getTime()) /
-              (1000 * 60 * 60 * 24)
-          )
-        : null,
-      dataFreshness: responseData.dataSource,
-    };
-
-    console.log(`✅ [SUCCESS] Subscription details prepared for UI:`, {
-      status: responseData.subscription.status,
-      dataSource: responseData.dataSource,
-      hasStripeData: !!responseData.subscription.stripe,
-      hasProductData: !!responseData.subscription.product,
-    });
-
-    return NextResponse.json(responseData);
-  } catch (error) {
-    console.error('❌ [API ERROR] Subscription details fetch failed:', error);
-
-    // ✅ SECURITY: Generic error response - no internal details exposed
-    return NextResponse.json(
-      {
-        error: 'Failed to fetch subscription details',
-        message:
-          'Unable to retrieve subscription information. Please try again later.',
-      },
-      { status: 500 }
-    );
-  }
-}
->>>>>>> 6ef40c81
+}