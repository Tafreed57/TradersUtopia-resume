--- conflicted
+++ resolved
@@ -1,4 +1,3 @@
-<<<<<<< HEAD
 import { NextRequest, NextResponse } from "next/server";
 import { currentUser } from "@clerk/nextjs/server";
 import { activateSubscription } from "@/lib/subscription";
@@ -12,133 +11,7 @@
   secureTextInput,
 } from "@/lib/validation";
 
-
-// Mark this route as dynamic to prevent static generation
 export const dynamic = 'force-dynamic';
-export async function POST(request: NextRequest) {
-  try {
-    // ✅ SECURITY: Rate limiting for subscription activation
-    const rateLimitResult = await rateLimitSubscription()(request);
-    if (!rateLimitResult.success) {
-      trackSuspiciousActivity(request, "ACTIVATION_RATE_LIMIT_EXCEEDED");
-      return rateLimitResult.error;
-    }
-
-    // ✅ SECURITY: Authentication check
-    const user = await currentUser();
-    if (!user) {
-      trackSuspiciousActivity(request, "UNAUTHENTICATED_ACTIVATION_ACCESS");
-      return NextResponse.json({ error: "Unauthorized" }, { status: 401 });
-    }
-
-    // ✅ SECURITY: Input validation
-    const validationResult = await validateInput(subscriptionActivationSchema)(
-      request,
-    );
-    if (!validationResult.success) {
-      trackSuspiciousActivity(request, "INVALID_ACTIVATION_INPUT");
-      return validationResult.error;
-    }
-
-    const { paymentId, paymentData } = validationResult.data;
-
-    // ✅ SECURITY: Sanitize payment ID
-    const paymentIdCheck = secureTextInput(paymentId);
-    if (paymentIdCheck.threats.length) {
-      console.warn(
-        `🚨 [SECURITY] Suspicious payment ID: ${paymentIdCheck.threats.join(", ")}`,
-      );
-      trackSuspiciousActivity(request, "SUSPICIOUS_PAYMENT_ID");
-      return NextResponse.json(
-        {
-          error: "Invalid payment ID format",
-          message: "The payment ID contains invalid characters",
-        },
-        { status: 400 },
-      );
-    }
-
-    // ✅ SECURITY: Enhanced logging for payment processing
-    console.log(
-      `💳 [ACTIVATION] Processing payment activation for user: ${user.id}`,
-    );
-    console.log(`🔢 [ACTIVATION] Payment ID: ${paymentId.substring(0, 10)}...`); // Only log first 10 chars
-    console.log(
-      `📍 [ACTIVATION] IP: ${request.headers.get("x-forwarded-for") || "unknown"}`,
-    );
-
-    if (paymentData) {
-      console.log(
-        `💰 [ACTIVATION] Amount: ${paymentData.amount} ${paymentData.currency}`,
-      );
-      console.log(
-        `🏪 [ACTIVATION] Payment method: ${paymentData.paymentMethod}`,
-      );
-    }
-
-    // In a real app, you would:
-    // 1. Verify the payment with your payment processor (Stripe, PayPal, etc.)
-    // 2. Validate the payment amount and status
-    // 3. Handle any payment processor webhooks for security
-
-    // ✅ SECURITY: Enhanced subscription activation with error handling
-    let subscriptionEnd;
-    try {
-      subscriptionEnd = await activateSubscription(user.id, paymentId);
-    } catch (activationError) {
-      console.error(
-        "❌ [ACTIVATION] Subscription activation error:",
-        activationError,
-      );
-      trackSuspiciousActivity(request, "ACTIVATION_PROCESSING_ERROR");
-
-      return NextResponse.json(
-        {
-          error: "Failed to activate subscription",
-          message: "Payment could not be processed at this time",
-        },
-        { status: 500 },
-      );
-    }
-
-    // ✅ SECURITY: Log successful activation
-    console.log(
-      `✅ [ACTIVATION] Subscription activated successfully for user: ${user.id}`,
-    );
-    console.log(`📅 [ACTIVATION] Subscription valid until: ${subscriptionEnd}`);
-
-    return NextResponse.json({
-      success: true,
-      subscriptionEnd,
-      message: "Payment successful! Your subscription is now active.",
-      paymentId: paymentId.substring(0, 10) + "...", // Only return partial payment ID
-    });
-  } catch (error) {
-    console.error("❌ [ACTIVATION] Error activating subscription:", error);
-    trackSuspiciousActivity(request, "ACTIVATION_ENDPOINT_ERROR");
-
-    return NextResponse.json(
-      {
-        error: "Failed to activate subscription",
-        message: "An internal error occurred while processing your payment",
-      },
-      { status: 500 },
-    );
-  }
-}
-=======
-import { NextRequest, NextResponse } from "next/server";
-import { currentUser } from "@clerk/nextjs/server";
-import { activateSubscription } from "@/lib/subscription";
-import {
-  rateLimitSubscription,
-  trackSuspiciousActivity,
-} from "@/lib/rate-limit";
-import {
-  validateInput,
-  subscriptionActivationSchema,
-  secureTextInput,
-} from "@/lib/validation";
 
 export async function POST(request: NextRequest) {
   try {
@@ -250,5 +123,4 @@
       { status: 500 },
     );
   }
-}
->>>>>>> 6ef40c81
+}