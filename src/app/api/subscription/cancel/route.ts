<<<<<<< HEAD
import { NextRequest, NextResponse } from 'next/server';
import { currentUser } from '@clerk/nextjs/server';
import { db } from '@/lib/db';
import Stripe from 'stripe';
import { createNotification } from '@/lib/notifications';
import {
  rateLimitSubscription,
  trackSuspiciousActivity,
} from '@/lib/rate-limit';
import {
  validateInput,
  subscriptionCancelSchema,
  secureTextInput,
} from '@/lib/validation';
import { strictCSRFValidation } from '@/lib/csrf';


// Mark this route as dynamic to prevent static generation
export const dynamic = 'force-dynamic';
export async function POST(request: NextRequest) {
  const stripe = new Stripe(process.env.STRIPE_SECRET_KEY!, {
    apiVersion: '2025-05-28.basil',
  });
  try {
    // ✅ SECURITY: CSRF protection for subscription operations
    const csrfValid = await strictCSRFValidation(request);
    if (!csrfValid) {
      trackSuspiciousActivity(request, 'SUBSCRIPTION_CSRF_VALIDATION_FAILED');
      return NextResponse.json(
        {
          error: 'CSRF validation failed',
          message: 'Invalid security token. Please refresh and try again.',
        },
        { status: 403 }
      );
    }
    // ✅ SECURITY: Rate limiting for subscription operations
    const rateLimitResult = await rateLimitSubscription()(request);
    if (!rateLimitResult.success) {
      trackSuspiciousActivity(request, 'CANCEL_RATE_LIMIT_EXCEEDED');
      return rateLimitResult.error;
    }

    // ✅ SECURITY: Authentication check
    const user = await currentUser();
    if (!user) {
      trackSuspiciousActivity(request, 'UNAUTHENTICATED_CANCEL_ACCESS');
      return NextResponse.json({ error: 'Not authenticated' }, { status: 401 });
    }

    // ✅ SECURITY: Input validation
    const validationResult = await validateInput(subscriptionCancelSchema)(
      request
    );
    if (!validationResult.success) {
      trackSuspiciousActivity(request, 'INVALID_CANCEL_INPUT');
      return validationResult.error;
    }

    const { password, confirmCancel, reason } = validationResult.data;

    // ✅ SECURITY: Sanitize optional reason input
    let sanitizedReason = null;
    if (reason) {
      const reasonCheck = secureTextInput(reason);
      if (reasonCheck.threats.length) {
        console.warn(
          `🚨 [SECURITY] Suspicious cancellation reason: ${reasonCheck.threats.join(', ')}`
        );
        trackSuspiciousActivity(
          request,
          `CANCEL_REASON_THREATS_${reasonCheck.threats.join('_')}`
        );
        return NextResponse.json(
          {
            error: 'Invalid cancellation reason',
            message: 'The reason contains invalid content',
          },
          { status: 400 }
        );
      }
      sanitizedReason = reasonCheck.clean;
    }

    // Find the user's profile
    const profile = await db.profile.findFirst({
      where: { userId: user.id },
    });

    if (!profile) {
      trackSuspiciousActivity(request, 'CANCEL_PROFILE_NOT_FOUND');
      return NextResponse.json({ error: 'Profile not found' }, { status: 404 });
    }

    if (!profile.stripeCustomerId) {
      return NextResponse.json(
        { error: 'No Stripe customer found' },
        { status: 400 }
      );
    }

    // ✅ SECURITY: Enhanced Stripe API interaction with error handling
    let subscriptions;
    try {
      // Get active subscriptions
      subscriptions = await stripe.subscriptions.list({
        customer: profile.stripeCustomerId,
        status: 'active',
        limit: 1,
      });
    } catch (stripeError) {
      console.error('❌ [CANCEL] Stripe API error:', stripeError);
      trackSuspiciousActivity(request, 'STRIPE_API_ERROR');
      return NextResponse.json(
        {
          error: 'Failed to access subscription data',
          message: 'Service temporarily unavailable',
        },
        { status: 503 }
      );
    }

    if (subscriptions.data.length === 0) {
      return NextResponse.json(
        { error: 'No active subscription found' },
        { status: 400 }
      );
    }

    const subscription = subscriptions.data[0];

    // ✅ SECURITY: Enhanced Stripe operation with error handling
    let updatedSubscription;
    try {
      // Set subscription to cancel at period end (not immediately)
      updatedSubscription = await stripe.subscriptions.update(subscription.id, {
        cancel_at_period_end: true,
      });
    } catch (stripeError) {
      console.error('❌ [CANCEL] Stripe update error:', stripeError);
      trackSuspiciousActivity(request, 'STRIPE_CANCEL_ERROR');
      return NextResponse.json(
        {
          error: 'Failed to cancel subscription',
          message: 'Could not process cancellation request',
        },
        { status: 500 }
      );
    }

    // ✅ SECURITY: Log successful cancellation with details
    console.log(
      `🔄 [CANCEL] Auto-renewal disabled for subscription: ${subscription.id}`
    );

    // ✅ SECURITY: Safe access to current_period_end with proper validation
    // Try subscription level first, then fall back to subscription item level (like in sync route)
    let periodEndTimestamp =
      (updatedSubscription as any).current_period_end ||
      (subscription as any).current_period_end;

    // If not found at subscription level, check subscription items (same pattern as sync route)
    if (!periodEndTimestamp && subscription.items?.data?.[0]) {
      periodEndTimestamp = subscription.items.data[0].current_period_end;
      console.log(
        `📋 [CANCEL] Using period end from subscription item: ${periodEndTimestamp}`
      );
    }

    // Validate timestamp before creating date
    if (!periodEndTimestamp || typeof periodEndTimestamp !== 'number') {
      console.error(
        '❌ [CANCEL] Invalid period end timestamp:',
        periodEndTimestamp
      );
      return NextResponse.json(
        {
          error: 'Invalid subscription period data',
          message: 'Unable to determine subscription end date',
        },
        { status: 400 }
      );
    }

    const periodEndDate = new Date(periodEndTimestamp * 1000);

    // Validate the resulting date
    if (isNaN(periodEndDate.getTime())) {
      console.error(
        '❌ [CANCEL] Invalid period end date created from timestamp:',
        periodEndTimestamp
      );
      return NextResponse.json(
        {
          error: 'Invalid subscription period data',
          message: 'Unable to calculate subscription end date',
        },
        { status: 400 }
      );
    }

    console.log(
      `📅 [CANCEL] Subscription will end at: ${periodEndDate.toISOString()}`
    );
    console.log(
      `📝 [CANCEL] Reason: ${sanitizedReason || 'No reason provided'}`
    );
    console.log(`👤 [CANCEL] User: ${profile.email} (${user.id})`);
    console.log(
      `📍 [CANCEL] IP: ${request.headers.get('x-forwarded-for') || 'unknown'}`
    );

    // Create notification
    await createNotification({
      userId: user.id,
      type: 'PAYMENT',
      title: 'Auto-Renewal Disabled',
      message: `Auto-renewal has been disabled. Your subscription will remain active until ${periodEndDate.toLocaleDateString()}. You can re-enable auto-renewal anytime before then.`,
    });

    return NextResponse.json({
      success: true,
      message: 'Auto-renewal disabled successfully',
      subscription: {
        id: updatedSubscription.id,
        status: updatedSubscription.status,
        cancelAtPeriodEnd: updatedSubscription.cancel_at_period_end,
        currentPeriodEnd: periodEndDate,
        willCancelAt: periodEndDate,
      },
    });
  } catch (error) {
    console.error('❌ [CANCEL] Cancel subscription error:', error);
    trackSuspiciousActivity(request, 'CANCEL_OPERATION_ERROR');

    // ✅ SECURITY: Don't expose detailed error information
    return NextResponse.json(
      {
        error: 'Failed to cancel subscription',
        message: 'An internal error occurred. Please try again later.',
      },
      { status: 500 }
    );
  }
}
=======
import { NextRequest, NextResponse } from "next/server";
import { currentUser } from "@clerk/nextjs/server";
import { db } from "@/lib/db";
import Stripe from "stripe";
import { createNotification } from "@/lib/notifications";
import {
  rateLimitSubscription,
  trackSuspiciousActivity,
} from "@/lib/rate-limit";
import {
  validateInput,
  subscriptionCancelSchema,
  secureTextInput,
} from "@/lib/validation";
import { strictCSRFValidation } from "@/lib/csrf";

const stripe = new Stripe(process.env.STRIPE_SECRET_KEY!, {
  apiVersion: "2025-05-28.basil",
});

export async function POST(request: NextRequest) {
  try {
    // ✅ SECURITY: CSRF protection for subscription operations
    const csrfValid = await strictCSRFValidation(request);
    if (!csrfValid) {
      trackSuspiciousActivity(request, "SUBSCRIPTION_CSRF_VALIDATION_FAILED");
      return NextResponse.json(
        {
          error: "CSRF validation failed",
          message: "Invalid security token. Please refresh and try again.",
        },
        { status: 403 },
      );
    }
    // ✅ SECURITY: Rate limiting for subscription operations
    const rateLimitResult = await rateLimitSubscription()(request);
    if (!rateLimitResult.success) {
      trackSuspiciousActivity(request, "CANCEL_RATE_LIMIT_EXCEEDED");
      return rateLimitResult.error;
    }

    // ✅ SECURITY: Authentication check
    const user = await currentUser();
    if (!user) {
      trackSuspiciousActivity(request, "UNAUTHENTICATED_CANCEL_ACCESS");
      return NextResponse.json({ error: "Not authenticated" }, { status: 401 });
    }

    // ✅ SECURITY: Input validation
    const validationResult = await validateInput(subscriptionCancelSchema)(
      request,
    );
    if (!validationResult.success) {
      trackSuspiciousActivity(request, "INVALID_CANCEL_INPUT");
      return validationResult.error;
    }

    const { password, confirmCancel, reason } = validationResult.data;

    // ✅ SECURITY: Sanitize optional reason input
    let sanitizedReason = null;
    if (reason) {
      const reasonCheck = secureTextInput(reason);
      if (reasonCheck.threats.length) {
        console.warn(
          `🚨 [SECURITY] Suspicious cancellation reason: ${reasonCheck.threats.join(", ")}`,
        );
        trackSuspiciousActivity(
          request,
          `CANCEL_REASON_THREATS_${reasonCheck.threats.join("_")}`,
        );
        return NextResponse.json(
          {
            error: "Invalid cancellation reason",
            message: "The reason contains invalid content",
          },
          { status: 400 },
        );
      }
      sanitizedReason = reasonCheck.clean;
    }

    // Find the user's profile
    const profile = await db.profile.findFirst({
      where: { userId: user.id },
    });

    if (!profile) {
      trackSuspiciousActivity(request, "CANCEL_PROFILE_NOT_FOUND");
      return NextResponse.json({ error: "Profile not found" }, { status: 404 });
    }

    if (!profile.stripeCustomerId) {
      return NextResponse.json(
        { error: "No Stripe customer found" },
        { status: 400 },
      );
    }

    // ✅ SECURITY: Enhanced Stripe API interaction with error handling
    let subscriptions;
    try {
      // Get active subscriptions
      subscriptions = await stripe.subscriptions.list({
        customer: profile.stripeCustomerId,
        status: "active",
        limit: 1,
      });
    } catch (stripeError) {
      console.error("❌ [CANCEL] Stripe API error:", stripeError);
      trackSuspiciousActivity(request, "STRIPE_API_ERROR");
      return NextResponse.json(
        {
          error: "Failed to access subscription data",
          message: "Service temporarily unavailable",
        },
        { status: 503 },
      );
    }

    if (subscriptions.data.length === 0) {
      return NextResponse.json(
        { error: "No active subscription found" },
        { status: 400 },
      );
    }

    const subscription = subscriptions.data[0];

    // ✅ SECURITY: Enhanced Stripe operation with error handling
    let updatedSubscription;
    try {
      // Set subscription to cancel at period end (not immediately)
      updatedSubscription = await stripe.subscriptions.update(subscription.id, {
        cancel_at_period_end: true,
      });
    } catch (stripeError) {
      console.error("❌ [CANCEL] Stripe update error:", stripeError);
      trackSuspiciousActivity(request, "STRIPE_CANCEL_ERROR");
      return NextResponse.json(
        {
          error: "Failed to cancel subscription",
          message: "Could not process cancellation request",
        },
        { status: 500 },
      );
    }

    // ✅ SECURITY: Log successful cancellation with details
    console.log(
      `🔄 [CANCEL] Auto-renewal disabled for subscription: ${subscription.id}`,
    );

    // ✅ SECURITY: Safe access to current_period_end with proper validation
    // Try subscription level first, then fall back to subscription item level (like in sync route)
    let periodEndTimestamp =
      (updatedSubscription as any).current_period_end ||
      (subscription as any).current_period_end;

    // If not found at subscription level, check subscription items (same pattern as sync route)
    if (!periodEndTimestamp && subscription.items?.data?.[0]) {
      periodEndTimestamp = subscription.items.data[0].current_period_end;
      console.log(
        `📋 [CANCEL] Using period end from subscription item: ${periodEndTimestamp}`,
      );
    }

    // Validate timestamp before creating date
    if (!periodEndTimestamp || typeof periodEndTimestamp !== "number") {
      console.error(
        "❌ [CANCEL] Invalid period end timestamp:",
        periodEndTimestamp,
      );
      return NextResponse.json(
        {
          error: "Invalid subscription period data",
          message: "Unable to determine subscription end date",
        },
        { status: 400 },
      );
    }

    const periodEndDate = new Date(periodEndTimestamp * 1000);

    // Validate the resulting date
    if (isNaN(periodEndDate.getTime())) {
      console.error(
        "❌ [CANCEL] Invalid period end date created from timestamp:",
        periodEndTimestamp,
      );
      return NextResponse.json(
        {
          error: "Invalid subscription period data",
          message: "Unable to calculate subscription end date",
        },
        { status: 400 },
      );
    }

    console.log(
      `📅 [CANCEL] Subscription will end at: ${periodEndDate.toISOString()}`,
    );
    console.log(
      `📝 [CANCEL] Reason: ${sanitizedReason || "No reason provided"}`,
    );
    console.log(`👤 [CANCEL] User: ${profile.email} (${user.id})`);
    console.log(
      `📍 [CANCEL] IP: ${request.headers.get("x-forwarded-for") || "unknown"}`,
    );

    // Create notification
    await createNotification({
      userId: user.id,
      type: "PAYMENT",
      title: "Auto-Renewal Disabled",
      message: `Auto-renewal has been disabled. Your subscription will remain active until ${periodEndDate.toLocaleDateString()}. You can re-enable auto-renewal anytime before then.`,
    });

    return NextResponse.json({
      success: true,
      message: "Auto-renewal disabled successfully",
      subscription: {
        id: updatedSubscription.id,
        status: updatedSubscription.status,
        cancelAtPeriodEnd: updatedSubscription.cancel_at_period_end,
        currentPeriodEnd: periodEndDate,
        willCancelAt: periodEndDate,
      },
    });
  } catch (error) {
    console.error("❌ [CANCEL] Cancel subscription error:", error);
    trackSuspiciousActivity(request, "CANCEL_OPERATION_ERROR");

    // ✅ SECURITY: Don't expose detailed error information
    return NextResponse.json(
      {
        error: "Failed to cancel subscription",
        message: "An internal error occurred. Please try again later.",
      },
      { status: 500 },
    );
  }
}
>>>>>>> 6ef40c81
<|MERGE_RESOLUTION|>--- conflicted
+++ resolved
@@ -1,250 +1,3 @@
-<<<<<<< HEAD
-import { NextRequest, NextResponse } from 'next/server';
-import { currentUser } from '@clerk/nextjs/server';
-import { db } from '@/lib/db';
-import Stripe from 'stripe';
-import { createNotification } from '@/lib/notifications';
-import {
-  rateLimitSubscription,
-  trackSuspiciousActivity,
-} from '@/lib/rate-limit';
-import {
-  validateInput,
-  subscriptionCancelSchema,
-  secureTextInput,
-} from '@/lib/validation';
-import { strictCSRFValidation } from '@/lib/csrf';
-
-
-// Mark this route as dynamic to prevent static generation
-export const dynamic = 'force-dynamic';
-export async function POST(request: NextRequest) {
-  const stripe = new Stripe(process.env.STRIPE_SECRET_KEY!, {
-    apiVersion: '2025-05-28.basil',
-  });
-  try {
-    // ✅ SECURITY: CSRF protection for subscription operations
-    const csrfValid = await strictCSRFValidation(request);
-    if (!csrfValid) {
-      trackSuspiciousActivity(request, 'SUBSCRIPTION_CSRF_VALIDATION_FAILED');
-      return NextResponse.json(
-        {
-          error: 'CSRF validation failed',
-          message: 'Invalid security token. Please refresh and try again.',
-        },
-        { status: 403 }
-      );
-    }
-    // ✅ SECURITY: Rate limiting for subscription operations
-    const rateLimitResult = await rateLimitSubscription()(request);
-    if (!rateLimitResult.success) {
-      trackSuspiciousActivity(request, 'CANCEL_RATE_LIMIT_EXCEEDED');
-      return rateLimitResult.error;
-    }
-
-    // ✅ SECURITY: Authentication check
-    const user = await currentUser();
-    if (!user) {
-      trackSuspiciousActivity(request, 'UNAUTHENTICATED_CANCEL_ACCESS');
-      return NextResponse.json({ error: 'Not authenticated' }, { status: 401 });
-    }
-
-    // ✅ SECURITY: Input validation
-    const validationResult = await validateInput(subscriptionCancelSchema)(
-      request
-    );
-    if (!validationResult.success) {
-      trackSuspiciousActivity(request, 'INVALID_CANCEL_INPUT');
-      return validationResult.error;
-    }
-
-    const { password, confirmCancel, reason } = validationResult.data;
-
-    // ✅ SECURITY: Sanitize optional reason input
-    let sanitizedReason = null;
-    if (reason) {
-      const reasonCheck = secureTextInput(reason);
-      if (reasonCheck.threats.length) {
-        console.warn(
-          `🚨 [SECURITY] Suspicious cancellation reason: ${reasonCheck.threats.join(', ')}`
-        );
-        trackSuspiciousActivity(
-          request,
-          `CANCEL_REASON_THREATS_${reasonCheck.threats.join('_')}`
-        );
-        return NextResponse.json(
-          {
-            error: 'Invalid cancellation reason',
-            message: 'The reason contains invalid content',
-          },
-          { status: 400 }
-        );
-      }
-      sanitizedReason = reasonCheck.clean;
-    }
-
-    // Find the user's profile
-    const profile = await db.profile.findFirst({
-      where: { userId: user.id },
-    });
-
-    if (!profile) {
-      trackSuspiciousActivity(request, 'CANCEL_PROFILE_NOT_FOUND');
-      return NextResponse.json({ error: 'Profile not found' }, { status: 404 });
-    }
-
-    if (!profile.stripeCustomerId) {
-      return NextResponse.json(
-        { error: 'No Stripe customer found' },
-        { status: 400 }
-      );
-    }
-
-    // ✅ SECURITY: Enhanced Stripe API interaction with error handling
-    let subscriptions;
-    try {
-      // Get active subscriptions
-      subscriptions = await stripe.subscriptions.list({
-        customer: profile.stripeCustomerId,
-        status: 'active',
-        limit: 1,
-      });
-    } catch (stripeError) {
-      console.error('❌ [CANCEL] Stripe API error:', stripeError);
-      trackSuspiciousActivity(request, 'STRIPE_API_ERROR');
-      return NextResponse.json(
-        {
-          error: 'Failed to access subscription data',
-          message: 'Service temporarily unavailable',
-        },
-        { status: 503 }
-      );
-    }
-
-    if (subscriptions.data.length === 0) {
-      return NextResponse.json(
-        { error: 'No active subscription found' },
-        { status: 400 }
-      );
-    }
-
-    const subscription = subscriptions.data[0];
-
-    // ✅ SECURITY: Enhanced Stripe operation with error handling
-    let updatedSubscription;
-    try {
-      // Set subscription to cancel at period end (not immediately)
-      updatedSubscription = await stripe.subscriptions.update(subscription.id, {
-        cancel_at_period_end: true,
-      });
-    } catch (stripeError) {
-      console.error('❌ [CANCEL] Stripe update error:', stripeError);
-      trackSuspiciousActivity(request, 'STRIPE_CANCEL_ERROR');
-      return NextResponse.json(
-        {
-          error: 'Failed to cancel subscription',
-          message: 'Could not process cancellation request',
-        },
-        { status: 500 }
-      );
-    }
-
-    // ✅ SECURITY: Log successful cancellation with details
-    console.log(
-      `🔄 [CANCEL] Auto-renewal disabled for subscription: ${subscription.id}`
-    );
-
-    // ✅ SECURITY: Safe access to current_period_end with proper validation
-    // Try subscription level first, then fall back to subscription item level (like in sync route)
-    let periodEndTimestamp =
-      (updatedSubscription as any).current_period_end ||
-      (subscription as any).current_period_end;
-
-    // If not found at subscription level, check subscription items (same pattern as sync route)
-    if (!periodEndTimestamp && subscription.items?.data?.[0]) {
-      periodEndTimestamp = subscription.items.data[0].current_period_end;
-      console.log(
-        `📋 [CANCEL] Using period end from subscription item: ${periodEndTimestamp}`
-      );
-    }
-
-    // Validate timestamp before creating date
-    if (!periodEndTimestamp || typeof periodEndTimestamp !== 'number') {
-      console.error(
-        '❌ [CANCEL] Invalid period end timestamp:',
-        periodEndTimestamp
-      );
-      return NextResponse.json(
-        {
-          error: 'Invalid subscription period data',
-          message: 'Unable to determine subscription end date',
-        },
-        { status: 400 }
-      );
-    }
-
-    const periodEndDate = new Date(periodEndTimestamp * 1000);
-
-    // Validate the resulting date
-    if (isNaN(periodEndDate.getTime())) {
-      console.error(
-        '❌ [CANCEL] Invalid period end date created from timestamp:',
-        periodEndTimestamp
-      );
-      return NextResponse.json(
-        {
-          error: 'Invalid subscription period data',
-          message: 'Unable to calculate subscription end date',
-        },
-        { status: 400 }
-      );
-    }
-
-    console.log(
-      `📅 [CANCEL] Subscription will end at: ${periodEndDate.toISOString()}`
-    );
-    console.log(
-      `📝 [CANCEL] Reason: ${sanitizedReason || 'No reason provided'}`
-    );
-    console.log(`👤 [CANCEL] User: ${profile.email} (${user.id})`);
-    console.log(
-      `📍 [CANCEL] IP: ${request.headers.get('x-forwarded-for') || 'unknown'}`
-    );
-
-    // Create notification
-    await createNotification({
-      userId: user.id,
-      type: 'PAYMENT',
-      title: 'Auto-Renewal Disabled',
-      message: `Auto-renewal has been disabled. Your subscription will remain active until ${periodEndDate.toLocaleDateString()}. You can re-enable auto-renewal anytime before then.`,
-    });
-
-    return NextResponse.json({
-      success: true,
-      message: 'Auto-renewal disabled successfully',
-      subscription: {
-        id: updatedSubscription.id,
-        status: updatedSubscription.status,
-        cancelAtPeriodEnd: updatedSubscription.cancel_at_period_end,
-        currentPeriodEnd: periodEndDate,
-        willCancelAt: periodEndDate,
-      },
-    });
-  } catch (error) {
-    console.error('❌ [CANCEL] Cancel subscription error:', error);
-    trackSuspiciousActivity(request, 'CANCEL_OPERATION_ERROR');
-
-    // ✅ SECURITY: Don't expose detailed error information
-    return NextResponse.json(
-      {
-        error: 'Failed to cancel subscription',
-        message: 'An internal error occurred. Please try again later.',
-      },
-      { status: 500 }
-    );
-  }
-}
-=======
 import { NextRequest, NextResponse } from "next/server";
 import { currentUser } from "@clerk/nextjs/server";
 import { db } from "@/lib/db";
@@ -261,11 +14,11 @@
 } from "@/lib/validation";
 import { strictCSRFValidation } from "@/lib/csrf";
 
-const stripe = new Stripe(process.env.STRIPE_SECRET_KEY!, {
+
+export async function POST(request: NextRequest) {
+  const stripe = new Stripe(process.env.STRIPE_SECRET_KEY!, {
   apiVersion: "2025-05-28.basil",
 });
-
-export async function POST(request: NextRequest) {
   try {
     // ✅ SECURITY: CSRF protection for subscription operations
     const csrfValid = await strictCSRFValidation(request);
@@ -487,5 +240,4 @@
       { status: 500 },
     );
   }
-}
->>>>>>> 6ef40c81
+}