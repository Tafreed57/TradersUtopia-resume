<<<<<<< HEAD
import { NextRequest, NextResponse } from 'next/server';
import { currentUser } from '@clerk/nextjs/server';
import { db } from '@/lib/db';
import Stripe from 'stripe';


// Mark this route as dynamic to prevent static generation
export const dynamic = 'force-dynamic';
export async function POST(request: NextRequest) {
  const stripe = new Stripe(process.env.STRIPE_SECRET_KEY!, {
    apiVersion: '2025-05-28.basil',
  });
  try {
    const user = await currentUser();

    if (!user) {
      return NextResponse.json({ error: 'Not authenticated' }, { status: 401 });
    }

    const profile = await db.profile.findFirst({
      where: { userId: user.id },
    });

    if (!profile || !profile.stripeCustomerId) {
      return NextResponse.json(
        { error: 'No Stripe customer found' },
        { status: 400 }
      );
    }

    console.log(
      `🔄 [SYNC] Syncing subscription for: ${profile.stripeCustomerId}`
    );

    // Get latest data from Stripe
    const subscriptions = await stripe.subscriptions.list({
      customer: profile.stripeCustomerId,
      limit: 10,
    });

    console.log(
      `📊 [SYNC] Found ${subscriptions.data.length} subscription(s) for customer`
    );

    const activeSubscription =
      subscriptions.data.find(
        (sub: any) =>
          sub.status === 'active' ||
          (sub.status === 'canceled' &&
            sub.current_period_end &&
            new Date(sub.current_period_end * 1000) > new Date())
      ) || subscriptions.data[0];

    if (!activeSubscription) {
      return NextResponse.json(
        { error: 'No active subscription found' },
        { status: 404 }
      );
    }

    const activeSubscriptionWithPeriods = activeSubscription as any;
    console.log(
      `🎯 [SYNC] Using subscription: ${activeSubscription.id} (${activeSubscription.status})`
    );
    console.log(
      `🔍 [SYNC] Period start: ${activeSubscriptionWithPeriods.current_period_start} (type: ${typeof activeSubscriptionWithPeriods.current_period_start})`
    );
    console.log(
      `🔍 [SYNC] Period end: ${activeSubscriptionWithPeriods.current_period_end} (type: ${typeof activeSubscriptionWithPeriods.current_period_end})`
    );
    console.log(
      `🔍 [SYNC] Items count: ${activeSubscription.items.data.length}`
    );
    console.log(
      `🔍 [SYNC] First item product: ${activeSubscription.items.data[0]?.price.product}`
    );

    // Validate subscription has required data - check both subscription level and subscription item level
    const subscriptionItem = activeSubscription.items.data[0];

    if (!subscriptionItem) {
      console.error(
        '❌ [SYNC] No subscription items found:',
        activeSubscription.id
      );
      return NextResponse.json(
        { error: 'Subscription has no items' },
        { status: 400 }
      );
    }

    // Get period data from subscription item (this is where Stripe stores it for subscription lists)
    const subscriptionItemWithPeriods = subscriptionItem as any;
    const periodStart =
      activeSubscriptionWithPeriods.current_period_start ||
      subscriptionItemWithPeriods.current_period_start;
    const periodEnd =
      activeSubscriptionWithPeriods.current_period_end ||
      subscriptionItemWithPeriods.current_period_end;

    console.log(
      `🔍 [SYNC] Subscription level periods: start=${activeSubscriptionWithPeriods.current_period_start}, end=${activeSubscriptionWithPeriods.current_period_end}`
    );
    console.log(
      `🔍 [SYNC] Item level periods: start=${subscriptionItemWithPeriods.current_period_start}, end=${subscriptionItemWithPeriods.current_period_end}`
    );
    console.log(
      `🔍 [SYNC] Using periods: start=${periodStart}, end=${periodEnd}`
    );

    if (!periodStart || !periodEnd) {
      console.error(
        '❌ [SYNC] Subscription missing period data at both levels:',
        activeSubscription.id
      );
      return NextResponse.json(
        { error: 'Subscription missing period information' },
        { status: 400 }
      );
    }

    if (!subscriptionItem.price.product) {
      console.error(
        '❌ [SYNC] Subscription missing product data:',
        activeSubscription.id
      );
      return NextResponse.json(
        { error: 'Subscription missing product information' },
        { status: 400 }
      );
    }

    // Extract accurate dates from Stripe (using item-level data as fallback)
    const stripeStart = new Date(periodStart * 1000);
    const stripeEnd = new Date(periodEnd * 1000);
    const stripeProductId = activeSubscription.items.data[0]?.price
      .product as string;

    // Validate Stripe dates
    if (isNaN(stripeStart.getTime()) || isNaN(stripeEnd.getTime())) {
      console.error('❌ [SYNC] Invalid dates from Stripe subscription');
      return NextResponse.json(
        { error: 'Invalid subscription dates from Stripe' },
        { status: 400 }
      );
    }

    console.log(
      `📅 [SYNC] Stripe dates: ${stripeStart.toISOString()} to ${stripeEnd.toISOString()}`
    );
    console.log(
      `📅 [SYNC] Database dates: ${profile.subscriptionStart ? profile.subscriptionStart.toISOString() : 'null'} to ${profile.subscriptionEnd ? profile.subscriptionEnd.toISOString() : 'null'}`
    );

    // Update database with Stripe's accurate data
    await db.profile.update({
      where: { id: profile.id },
      data: {
        subscriptionStart: stripeStart,
        subscriptionEnd: stripeEnd,
        stripeProductId: stripeProductId,
        updatedAt: new Date(),
      },
    });

    console.log(`✅ [SYNC] Successfully synchronized subscription data`);

    return NextResponse.json({
      success: true,
      message: 'Subscription synchronized with Stripe',
      subscription: {
        id: activeSubscription.id,
        status: activeSubscription.status,
        currentPeriodStart: stripeStart,
        currentPeriodEnd: stripeEnd,
        cancelAtPeriodEnd: activeSubscription.cancel_at_period_end,
      },
    });
  } catch (error) {
    console.error('❌ [SYNC] Error:', error);
    return NextResponse.json({ error: 'Sync failed' }, { status: 500 });
  }
}

export async function GET(request: NextRequest) {
  return NextResponse.json({
    message: 'Subscription Sync Endpoint',
    description: 'Use POST to sync your subscription data with Stripe',
    usage: {
      method: 'POST',
      authentication: 'Required',
      purpose: 'Synchronize database subscription data with Stripe',
    },
  });
}
=======
import { NextRequest, NextResponse } from 'next/server';
import { currentUser } from '@clerk/nextjs/server';
import { db } from '@/lib/db';
import Stripe from 'stripe';

const stripe = new Stripe(process.env.STRIPE_SECRET_KEY!, {
  apiVersion: '2025-05-28.basil',
});

export async function POST(request: NextRequest) {
  try {
    const user = await currentUser();

    if (!user) {
      return NextResponse.json({ error: 'Not authenticated' }, { status: 401 });
    }

    const profile = await db.profile.findFirst({
      where: { userId: user.id },
    });

    if (!profile || !profile.stripeCustomerId) {
      return NextResponse.json(
        { error: 'No Stripe customer found' },
        { status: 400 }
      );
    }

    console.log(
      `🔄 [SYNC] Syncing subscription for: ${profile.stripeCustomerId}`
    );

    // Get latest data from Stripe
    const subscriptions = await stripe.subscriptions.list({
      customer: profile.stripeCustomerId,
      limit: 10,
    });

    console.log(
      `📊 [SYNC] Found ${subscriptions.data.length} subscription(s) for customer`
    );

    const activeSubscription =
      subscriptions.data.find(
        (sub: any) =>
          sub.status === 'active' ||
          (sub.status === 'canceled' &&
            sub.current_period_end &&
            new Date(sub.current_period_end * 1000) > new Date())
      ) || subscriptions.data[0];

    if (!activeSubscription) {
      return NextResponse.json(
        { error: 'No active subscription found' },
        { status: 404 }
      );
    }

    const activeSubscriptionWithPeriods = activeSubscription as any;
    console.log(
      `🎯 [SYNC] Using subscription: ${activeSubscription.id} (${activeSubscription.status})`
    );
    console.log(
      `🔍 [SYNC] Period start: ${activeSubscriptionWithPeriods.current_period_start} (type: ${typeof activeSubscriptionWithPeriods.current_period_start})`
    );
    console.log(
      `🔍 [SYNC] Period end: ${activeSubscriptionWithPeriods.current_period_end} (type: ${typeof activeSubscriptionWithPeriods.current_period_end})`
    );
    console.log(
      `🔍 [SYNC] Items count: ${activeSubscription.items.data.length}`
    );
    console.log(
      `🔍 [SYNC] First item product: ${activeSubscription.items.data[0]?.price.product}`
    );

    // Validate subscription has required data - check both subscription level and subscription item level
    const subscriptionItem = activeSubscription.items.data[0];

    if (!subscriptionItem) {
      console.error(
        '❌ [SYNC] No subscription items found:',
        activeSubscription.id
      );
      return NextResponse.json(
        { error: 'Subscription has no items' },
        { status: 400 }
      );
    }

    // Get period data from subscription item (this is where Stripe stores it for subscription lists)
    const subscriptionItemWithPeriods = subscriptionItem as any;
    const periodStart =
      activeSubscriptionWithPeriods.current_period_start ||
      subscriptionItemWithPeriods.current_period_start;
    const periodEnd =
      activeSubscriptionWithPeriods.current_period_end ||
      subscriptionItemWithPeriods.current_period_end;

    console.log(
      `🔍 [SYNC] Subscription level periods: start=${activeSubscriptionWithPeriods.current_period_start}, end=${activeSubscriptionWithPeriods.current_period_end}`
    );
    console.log(
      `🔍 [SYNC] Item level periods: start=${subscriptionItemWithPeriods.current_period_start}, end=${subscriptionItemWithPeriods.current_period_end}`
    );
    console.log(
      `🔍 [SYNC] Using periods: start=${periodStart}, end=${periodEnd}`
    );

    if (!periodStart || !periodEnd) {
      console.error(
        '❌ [SYNC] Subscription missing period data at both levels:',
        activeSubscription.id
      );
      return NextResponse.json(
        { error: 'Subscription missing period information' },
        { status: 400 }
      );
    }

    if (!subscriptionItem.price.product) {
      console.error(
        '❌ [SYNC] Subscription missing product data:',
        activeSubscription.id
      );
      return NextResponse.json(
        { error: 'Subscription missing product information' },
        { status: 400 }
      );
    }

    // Extract accurate dates from Stripe (using item-level data as fallback)
    const stripeStart = new Date(periodStart * 1000);
    const stripeEnd = new Date(periodEnd * 1000);
    const stripeProductId = activeSubscription.items.data[0]?.price
      .product as string;

    // Validate Stripe dates
    if (isNaN(stripeStart.getTime()) || isNaN(stripeEnd.getTime())) {
      console.error('❌ [SYNC] Invalid dates from Stripe subscription');
      return NextResponse.json(
        { error: 'Invalid subscription dates from Stripe' },
        { status: 400 }
      );
    }

    console.log(
      `📅 [SYNC] Stripe dates: ${stripeStart.toISOString()} to ${stripeEnd.toISOString()}`
    );
    console.log(
      `📅 [SYNC] Database dates: ${profile.subscriptionStart ? profile.subscriptionStart.toISOString() : 'null'} to ${profile.subscriptionEnd ? profile.subscriptionEnd.toISOString() : 'null'}`
    );

    // Update database with Stripe's accurate data
    await db.profile.update({
      where: { id: profile.id },
      data: {
        subscriptionStart: stripeStart,
        subscriptionEnd: stripeEnd,
        stripeProductId: stripeProductId,
        updatedAt: new Date(),
      },
    });

    console.log(`✅ [SYNC] Successfully synchronized subscription data`);

    return NextResponse.json({
      success: true,
      message: 'Subscription synchronized with Stripe',
      subscription: {
        id: activeSubscription.id,
        status: activeSubscription.status,
        currentPeriodStart: stripeStart,
        currentPeriodEnd: stripeEnd,
        cancelAtPeriodEnd: activeSubscription.cancel_at_period_end,
      },
    });
  } catch (error) {
    console.error('❌ [SYNC] Error:', error);
    return NextResponse.json({ error: 'Sync failed' }, { status: 500 });
  }
}

export async function GET(request: NextRequest) {
  return NextResponse.json({
    message: 'Subscription Sync Endpoint',
    description: 'Use POST to sync your subscription data with Stripe',
    usage: {
      method: 'POST',
      authentication: 'Required',
      purpose: 'Synchronize database subscription data with Stripe',
    },
  });
}
>>>>>>> 6ef40c81
<|MERGE_RESOLUTION|>--- conflicted
+++ resolved
@@ -1,16 +1,16 @@
-<<<<<<< HEAD
 import { NextRequest, NextResponse } from 'next/server';
 import { currentUser } from '@clerk/nextjs/server';
 import { db } from '@/lib/db';
 import Stripe from 'stripe';
 
 
-// Mark this route as dynamic to prevent static generation
+
 export const dynamic = 'force-dynamic';
+
 export async function POST(request: NextRequest) {
   const stripe = new Stripe(process.env.STRIPE_SECRET_KEY!, {
-    apiVersion: '2025-05-28.basil',
-  });
+  apiVersion: '2025-05-28.basil',
+});
   try {
     const user = await currentUser();
 
@@ -193,199 +193,4 @@
       purpose: 'Synchronize database subscription data with Stripe',
     },
   });
-}
-=======
-import { NextRequest, NextResponse } from 'next/server';
-import { currentUser } from '@clerk/nextjs/server';
-import { db } from '@/lib/db';
-import Stripe from 'stripe';
-
-const stripe = new Stripe(process.env.STRIPE_SECRET_KEY!, {
-  apiVersion: '2025-05-28.basil',
-});
-
-export async function POST(request: NextRequest) {
-  try {
-    const user = await currentUser();
-
-    if (!user) {
-      return NextResponse.json({ error: 'Not authenticated' }, { status: 401 });
-    }
-
-    const profile = await db.profile.findFirst({
-      where: { userId: user.id },
-    });
-
-    if (!profile || !profile.stripeCustomerId) {
-      return NextResponse.json(
-        { error: 'No Stripe customer found' },
-        { status: 400 }
-      );
-    }
-
-    console.log(
-      `🔄 [SYNC] Syncing subscription for: ${profile.stripeCustomerId}`
-    );
-
-    // Get latest data from Stripe
-    const subscriptions = await stripe.subscriptions.list({
-      customer: profile.stripeCustomerId,
-      limit: 10,
-    });
-
-    console.log(
-      `📊 [SYNC] Found ${subscriptions.data.length} subscription(s) for customer`
-    );
-
-    const activeSubscription =
-      subscriptions.data.find(
-        (sub: any) =>
-          sub.status === 'active' ||
-          (sub.status === 'canceled' &&
-            sub.current_period_end &&
-            new Date(sub.current_period_end * 1000) > new Date())
-      ) || subscriptions.data[0];
-
-    if (!activeSubscription) {
-      return NextResponse.json(
-        { error: 'No active subscription found' },
-        { status: 404 }
-      );
-    }
-
-    const activeSubscriptionWithPeriods = activeSubscription as any;
-    console.log(
-      `🎯 [SYNC] Using subscription: ${activeSubscription.id} (${activeSubscription.status})`
-    );
-    console.log(
-      `🔍 [SYNC] Period start: ${activeSubscriptionWithPeriods.current_period_start} (type: ${typeof activeSubscriptionWithPeriods.current_period_start})`
-    );
-    console.log(
-      `🔍 [SYNC] Period end: ${activeSubscriptionWithPeriods.current_period_end} (type: ${typeof activeSubscriptionWithPeriods.current_period_end})`
-    );
-    console.log(
-      `🔍 [SYNC] Items count: ${activeSubscription.items.data.length}`
-    );
-    console.log(
-      `🔍 [SYNC] First item product: ${activeSubscription.items.data[0]?.price.product}`
-    );
-
-    // Validate subscription has required data - check both subscription level and subscription item level
-    const subscriptionItem = activeSubscription.items.data[0];
-
-    if (!subscriptionItem) {
-      console.error(
-        '❌ [SYNC] No subscription items found:',
-        activeSubscription.id
-      );
-      return NextResponse.json(
-        { error: 'Subscription has no items' },
-        { status: 400 }
-      );
-    }
-
-    // Get period data from subscription item (this is where Stripe stores it for subscription lists)
-    const subscriptionItemWithPeriods = subscriptionItem as any;
-    const periodStart =
-      activeSubscriptionWithPeriods.current_period_start ||
-      subscriptionItemWithPeriods.current_period_start;
-    const periodEnd =
-      activeSubscriptionWithPeriods.current_period_end ||
-      subscriptionItemWithPeriods.current_period_end;
-
-    console.log(
-      `🔍 [SYNC] Subscription level periods: start=${activeSubscriptionWithPeriods.current_period_start}, end=${activeSubscriptionWithPeriods.current_period_end}`
-    );
-    console.log(
-      `🔍 [SYNC] Item level periods: start=${subscriptionItemWithPeriods.current_period_start}, end=${subscriptionItemWithPeriods.current_period_end}`
-    );
-    console.log(
-      `🔍 [SYNC] Using periods: start=${periodStart}, end=${periodEnd}`
-    );
-
-    if (!periodStart || !periodEnd) {
-      console.error(
-        '❌ [SYNC] Subscription missing period data at both levels:',
-        activeSubscription.id
-      );
-      return NextResponse.json(
-        { error: 'Subscription missing period information' },
-        { status: 400 }
-      );
-    }
-
-    if (!subscriptionItem.price.product) {
-      console.error(
-        '❌ [SYNC] Subscription missing product data:',
-        activeSubscription.id
-      );
-      return NextResponse.json(
-        { error: 'Subscription missing product information' },
-        { status: 400 }
-      );
-    }
-
-    // Extract accurate dates from Stripe (using item-level data as fallback)
-    const stripeStart = new Date(periodStart * 1000);
-    const stripeEnd = new Date(periodEnd * 1000);
-    const stripeProductId = activeSubscription.items.data[0]?.price
-      .product as string;
-
-    // Validate Stripe dates
-    if (isNaN(stripeStart.getTime()) || isNaN(stripeEnd.getTime())) {
-      console.error('❌ [SYNC] Invalid dates from Stripe subscription');
-      return NextResponse.json(
-        { error: 'Invalid subscription dates from Stripe' },
-        { status: 400 }
-      );
-    }
-
-    console.log(
-      `📅 [SYNC] Stripe dates: ${stripeStart.toISOString()} to ${stripeEnd.toISOString()}`
-    );
-    console.log(
-      `📅 [SYNC] Database dates: ${profile.subscriptionStart ? profile.subscriptionStart.toISOString() : 'null'} to ${profile.subscriptionEnd ? profile.subscriptionEnd.toISOString() : 'null'}`
-    );
-
-    // Update database with Stripe's accurate data
-    await db.profile.update({
-      where: { id: profile.id },
-      data: {
-        subscriptionStart: stripeStart,
-        subscriptionEnd: stripeEnd,
-        stripeProductId: stripeProductId,
-        updatedAt: new Date(),
-      },
-    });
-
-    console.log(`✅ [SYNC] Successfully synchronized subscription data`);
-
-    return NextResponse.json({
-      success: true,
-      message: 'Subscription synchronized with Stripe',
-      subscription: {
-        id: activeSubscription.id,
-        status: activeSubscription.status,
-        currentPeriodStart: stripeStart,
-        currentPeriodEnd: stripeEnd,
-        cancelAtPeriodEnd: activeSubscription.cancel_at_period_end,
-      },
-    });
-  } catch (error) {
-    console.error('❌ [SYNC] Error:', error);
-    return NextResponse.json({ error: 'Sync failed' }, { status: 500 });
-  }
-}
-
-export async function GET(request: NextRequest) {
-  return NextResponse.json({
-    message: 'Subscription Sync Endpoint',
-    description: 'Use POST to sync your subscription data with Stripe',
-    usage: {
-      method: 'POST',
-      authentication: 'Required',
-      purpose: 'Synchronize database subscription data with Stripe',
-    },
-  });
-}
->>>>>>> 6ef40c81
+}