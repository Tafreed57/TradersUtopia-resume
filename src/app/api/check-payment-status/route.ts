--- conflicted
+++ resolved
@@ -1,133 +1,3 @@
-<<<<<<< HEAD
-import { NextRequest, NextResponse } from 'next/server';
-import { currentUser } from '@clerk/nextjs/server';
-import { db } from '@/lib/db';
-
-// Mark this route as dynamic to prevent static generation
-export const dynamic = 'force-dynamic';
-
-export async function GET(request: NextRequest) {
-  try {
-    console.log('🔍 Starting payment status check...');
-
-    // Step 1: Test Clerk authentication
-    console.log('📝 Step 1: Getting current user from Clerk...');
-    const user = await currentUser();
-
-    if (!user) {
-      console.log('❌ No user found from Clerk');
-      return NextResponse.json(
-        { hasAccess: false, reason: 'Not authenticated' },
-        { status: 401 }
-      );
-    }
-
-    console.log('✅ User found:', user.id);
-
-    // Step 2: Test database connection
-    console.log('📝 Step 2: Connecting to database...');
-    // ✅ SECURITY: Don't log environment variable information
-    console.log('📊 Database connection: Attempting to connect...');
-
-    // Step 3: Search for profile
-    console.log('📝 Step 3: Searching for profile with userId:', user.id);
-    const profile = await db.profile.findFirst({
-      where: { userId: user.id },
-    });
-
-    if (!profile) {
-      console.log('❌ No profile found for userId:', user.id);
-      console.log(
-        '💡 This means the user exists in Clerk but not in the database'
-      );
-      return NextResponse.json(
-        {
-          hasAccess: false,
-          reason: 'Profile not found in database',
-          userId: user.id,
-          suggestion: 'User needs to be created in database',
-        },
-        { status: 404 }
-      );
-    }
-
-    console.log(
-      '✅ Profile found:',
-      profile.id,
-      'with status:',
-      profile.subscriptionStatus
-    );
-
-    // Step 4: Auto-sync check for duplicate profiles
-    console.log('📝 Step 4: Checking for profile sync issues...');
-    let currentProfile = profile;
-    let autoSyncPerformed = false;
-
-    // 🚨 SECURITY FIX: REMOVED auto-sync between accounts with same email
-    // This was a major security vulnerability that allowed unauthorized access
-    // Each account must have its own valid Stripe subscription
-    console.log(
-      "🔒 [SECURITY] Checking only the current user's specific subscription status"
-    );
-    console.log(
-      '🔒 [SECURITY] No longer auto-syncing between accounts with same email for security'
-    );
-
-    // Step 5: Final subscription status check
-    console.log('📝 Step 5: Final subscription status check...');
-    const hasActiveSubscription =
-      currentProfile.subscriptionStatus === 'ACTIVE' &&
-      currentProfile.subscriptionEnd &&
-      new Date() < currentProfile.subscriptionEnd;
-
-    console.log('Final subscription details:', {
-      status: currentProfile.subscriptionStatus,
-      end: currentProfile.subscriptionEnd,
-      isActive: hasActiveSubscription,
-      autoSyncPerformed: autoSyncPerformed,
-    });
-
-    return NextResponse.json({
-      hasAccess: hasActiveSubscription,
-      subscriptionStatus: currentProfile.subscriptionStatus,
-      subscriptionEnd: currentProfile.subscriptionEnd,
-      reason: hasActiveSubscription
-        ? 'Active subscription'
-        : 'No active subscription',
-      autoSyncPerformed: autoSyncPerformed,
-      debug: {
-        userId: user.id,
-        profileId: currentProfile.id,
-        profileEmail: currentProfile.email,
-      },
-    });
-  } catch (error) {
-    console.error('❌ ERROR in payment status check:');
-    console.error(
-      'Error type:',
-      error instanceof Error ? error.constructor.name : typeof error
-    );
-    console.error(
-      'Error message:',
-      error instanceof Error ? error.message : String(error)
-    );
-    console.error(
-      'Error stack:',
-      error instanceof Error ? error.stack : 'No stack trace'
-    );
-
-    // ✅ SECURITY: Generic error response - no internal details exposed
-    return NextResponse.json(
-      {
-        hasAccess: false,
-        reason: 'Unable to check payment status at this time',
-        message: 'Service temporarily unavailable. Please try again later.',
-      },
-      { status: 500 }
-    );
-  }
-}
-=======
 import { NextRequest, NextResponse } from "next/server";
 import { currentUser } from "@clerk/nextjs/server";
 import { db } from "@/lib/db";
@@ -252,5 +122,4 @@
       { status: 500 },
     );
   }
-}
->>>>>>> 6ef40c81
+}