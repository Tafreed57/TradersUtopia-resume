<<<<<<< HEAD
import { NextRequest, NextResponse } from "next/server";
import { db } from "@/lib/db";
import { currentUser } from "@clerk/nextjs/server";
import { rateLimitAdmin, trackSuspiciousActivity } from "@/lib/rate-limit";


// Mark this route as dynamic to prevent static generation
export const dynamic = 'force-dynamic';
export async function POST(request: NextRequest) {
  try {
    // ✅ SECURITY: Rate limiting for profile sync operations (admin level)
    const rateLimitResult = await rateLimitAdmin()(request);
    if (!rateLimitResult.success) {
      trackSuspiciousActivity(request, "PROFILE_SYNC_RATE_LIMIT_EXCEEDED");
      return rateLimitResult.error;
    }

    console.log("🔗 Starting comprehensive profile sync...\n");

    // Find all profiles
    const allProfiles = await db.profile.findMany({
      orderBy: { email: "asc" },
    });

    console.log(`📊 Found ${allProfiles.length} total profiles`);

    // Group profiles by email
    const profilesByEmail = allProfiles.reduce(
      (acc, profile) => {
        if (!acc[profile.email]) {
          acc[profile.email] = [];
        }
        acc[profile.email].push(profile);
        return acc;
      },
      {} as Record<string, typeof allProfiles>,
    );

    const duplicateEmails = Object.entries(profilesByEmail).filter(
      ([email, profiles]) => profiles.length > 1,
    );

    console.log(
      `🔍 Found ${duplicateEmails.length} emails with duplicate profiles:`,
    );

    const syncResults = [];

    for (const [email, profiles] of duplicateEmails) {
      console.log(`\n📧 Processing email: ${email}`);
      console.log(`   Found ${profiles.length} profiles:`);

      profiles.forEach((profile, index) => {
        console.log(
          `   Profile ${index + 1}: ${profile.id} (${profile.userId}) - Status: ${profile.subscriptionStatus}`,
        );
      });

      // Find ACTIVE profile
      const activeProfile = profiles.find(
        (p) => p.subscriptionStatus === "ACTIVE",
      );
      const freeProfiles = profiles.filter(
        (p) => p.subscriptionStatus === "FREE" && p.id !== activeProfile?.id,
      );

      if (activeProfile && freeProfiles.length > 0) {
        console.log(`   🎯 Found ACTIVE profile: ${activeProfile.id}`);
        console.log(`   🔄 Syncing ${freeProfiles.length} FREE profile(s)...`);

        const syncedProfiles = [];

        for (const freeProfile of freeProfiles) {
          const updated = await db.profile.update({
            where: { id: freeProfile.id },
            data: {
              subscriptionStatus: "ACTIVE",
              subscriptionStart: activeProfile.subscriptionStart,
              subscriptionEnd: activeProfile.subscriptionEnd,
              stripeCustomerId: activeProfile.stripeCustomerId,
              stripeSessionId: activeProfile.stripeSessionId,
            },
          });

          syncedProfiles.push({
            profileId: updated.id,
            userId: updated.userId,
            syncedFrom: activeProfile.id,
          });

          console.log(`   ✅ Synced profile ${updated.id} (${updated.userId})`);
        }

        syncResults.push({
          email,
          activeProfileId: activeProfile.id,
          syncedProfiles,
          subscriptionEnd: activeProfile.subscriptionEnd,
        });
      } else if (!activeProfile) {
        console.log(`   ❌ No ACTIVE profile found for ${email}`);
        syncResults.push({
          email,
          error: "No ACTIVE profile found",
          profiles: profiles.map((p) => ({
            id: p.id,
            status: p.subscriptionStatus,
          })),
        });
      } else {
        console.log(`   ℹ️  No FREE profiles to sync for ${email}`);
      }
    }

    console.log("\n🎉 Profile sync completed!");
    console.log(
      `📈 Processed ${duplicateEmails.length} duplicate email groups`,
    );
    console.log(
      `✅ Successfully synced ${syncResults.filter((r) => !r.error).length} groups`,
    );

    return NextResponse.json({
      success: true,
      message: "Profile sync completed",
      stats: {
        totalProfiles: allProfiles.length,
        duplicateEmailGroups: duplicateEmails.length,
        successfulSyncs: syncResults.filter((r) => !r.error).length,
        errors: syncResults.filter((r) => r.error).length,
      },
      results: syncResults,
    });
  } catch (error) {
    console.error("❌ Error in profile sync:", error);

    // ✅ SECURITY: Generic error response - no internal details exposed
    return NextResponse.json(
      {
        success: false,
        message: "Profile sync operation failed. Please try again later.",
      },
      { status: 500 },
    );
  }
}

export async function GET(request: NextRequest) {
  try {
    // ✅ SECURITY: Rate limiting for profile analysis operations
    const rateLimitResult = await rateLimitAdmin()(request);
    if (!rateLimitResult.success) {
      trackSuspiciousActivity(request, "PROFILE_ANALYSIS_RATE_LIMIT_EXCEEDED");
      return rateLimitResult.error;
    }

    const user = await currentUser();

    if (!user) {
      trackSuspiciousActivity(request, "UNAUTHENTICATED_PROFILE_ANALYSIS");
      return NextResponse.json({ error: "Not authenticated" }, { status: 401 });
    }

    const userEmail = user.emailAddresses[0]?.emailAddress;
    if (!userEmail) {
      return NextResponse.json({ error: "No email found" }, { status: 400 });
    }

    // Get all profiles with "FREE" status for analysis
    const freeProfiles = await db.profile.findMany({
      where: {
        subscriptionStatus: "FREE",
      },
      select: {
        id: true,
        email: true,
        name: true,
        subscriptionStatus: true,
        stripeCustomerId: true,
        createdAt: true,
        updatedAt: true,
      },
    });

    console.log(`📊 Found ${freeProfiles.length} profiles with FREE status`);

    return NextResponse.json({
      message: "Profile analysis completed",
      totalFreeProfiles: freeProfiles.length,
      profiles: freeProfiles.slice(0, 10), // Return first 10 for review
      note: "This is a read-only analysis. Use POST to perform actual sync.",
    });
  } catch (error) {
    console.error("❌ Error in profile analysis:", error);

    // ✅ SECURITY: Generic error response - no internal details exposed
    return NextResponse.json(
      {
        error: "Profile analysis failed",
        message: "Unable to analyze profiles. Please try again later.",
      },
      { status: 500 },
    );
  }
}
=======
import { NextRequest, NextResponse } from "next/server";
import { db } from "@/lib/db";
import { currentUser } from "@clerk/nextjs/server";
import { rateLimitAdmin, trackSuspiciousActivity } from "@/lib/rate-limit";

export async function POST(request: NextRequest) {
  try {
    // ✅ SECURITY: Rate limiting for profile sync operations (admin level)
    const rateLimitResult = await rateLimitAdmin()(request);
    if (!rateLimitResult.success) {
      trackSuspiciousActivity(request, "PROFILE_SYNC_RATE_LIMIT_EXCEEDED");
      return rateLimitResult.error;
    }

    console.log("🔗 Starting comprehensive profile sync...\n");

    // Find all profiles
    const allProfiles = await db.profile.findMany({
      orderBy: { email: "asc" },
    });

    console.log(`📊 Found ${allProfiles.length} total profiles`);

    // Group profiles by email
    const profilesByEmail = allProfiles.reduce(
      (acc, profile) => {
        if (!acc[profile.email]) {
          acc[profile.email] = [];
        }
        acc[profile.email].push(profile);
        return acc;
      },
      {} as Record<string, typeof allProfiles>,
    );

    const duplicateEmails = Object.entries(profilesByEmail).filter(
      ([email, profiles]) => profiles.length > 1,
    );

    console.log(
      `🔍 Found ${duplicateEmails.length} emails with duplicate profiles:`,
    );

    const syncResults = [];

    for (const [email, profiles] of duplicateEmails) {
      console.log(`\n📧 Processing email: ${email}`);
      console.log(`   Found ${profiles.length} profiles:`);

      profiles.forEach((profile, index) => {
        console.log(
          `   Profile ${index + 1}: ${profile.id} (${profile.userId}) - Status: ${profile.subscriptionStatus}`,
        );
      });

      // Find ACTIVE profile
      const activeProfile = profiles.find(
        (p) => p.subscriptionStatus === "ACTIVE",
      );
      const freeProfiles = profiles.filter(
        (p) => p.subscriptionStatus === "FREE" && p.id !== activeProfile?.id,
      );

      if (activeProfile && freeProfiles.length > 0) {
        console.log(`   🎯 Found ACTIVE profile: ${activeProfile.id}`);
        console.log(`   🔄 Syncing ${freeProfiles.length} FREE profile(s)...`);

        const syncedProfiles = [];

        for (const freeProfile of freeProfiles) {
          const updated = await db.profile.update({
            where: { id: freeProfile.id },
            data: {
              subscriptionStatus: "ACTIVE",
              subscriptionStart: activeProfile.subscriptionStart,
              subscriptionEnd: activeProfile.subscriptionEnd,
              stripeCustomerId: activeProfile.stripeCustomerId,
              stripeSessionId: activeProfile.stripeSessionId,
            },
          });

          syncedProfiles.push({
            profileId: updated.id,
            userId: updated.userId,
            syncedFrom: activeProfile.id,
          });

          console.log(`   ✅ Synced profile ${updated.id} (${updated.userId})`);
        }

        syncResults.push({
          email,
          activeProfileId: activeProfile.id,
          syncedProfiles,
          subscriptionEnd: activeProfile.subscriptionEnd,
        });
      } else if (!activeProfile) {
        console.log(`   ❌ No ACTIVE profile found for ${email}`);
        syncResults.push({
          email,
          error: "No ACTIVE profile found",
          profiles: profiles.map((p) => ({
            id: p.id,
            status: p.subscriptionStatus,
          })),
        });
      } else {
        console.log(`   ℹ️  No FREE profiles to sync for ${email}`);
      }
    }

    console.log("\n🎉 Profile sync completed!");
    console.log(
      `📈 Processed ${duplicateEmails.length} duplicate email groups`,
    );
    console.log(
      `✅ Successfully synced ${syncResults.filter((r) => !r.error).length} groups`,
    );

    return NextResponse.json({
      success: true,
      message: "Profile sync completed",
      stats: {
        totalProfiles: allProfiles.length,
        duplicateEmailGroups: duplicateEmails.length,
        successfulSyncs: syncResults.filter((r) => !r.error).length,
        errors: syncResults.filter((r) => r.error).length,
      },
      results: syncResults,
    });
  } catch (error) {
    console.error("❌ Error in profile sync:", error);

    // ✅ SECURITY: Generic error response - no internal details exposed
    return NextResponse.json(
      {
        success: false,
        message: "Profile sync operation failed. Please try again later.",
      },
      { status: 500 },
    );
  }
}

export async function GET(request: NextRequest) {
  try {
    // ✅ SECURITY: Rate limiting for profile analysis operations
    const rateLimitResult = await rateLimitAdmin()(request);
    if (!rateLimitResult.success) {
      trackSuspiciousActivity(request, "PROFILE_ANALYSIS_RATE_LIMIT_EXCEEDED");
      return rateLimitResult.error;
    }

    const user = await currentUser();

    if (!user) {
      trackSuspiciousActivity(request, "UNAUTHENTICATED_PROFILE_ANALYSIS");
      return NextResponse.json({ error: "Not authenticated" }, { status: 401 });
    }

    const userEmail = user.emailAddresses[0]?.emailAddress;
    if (!userEmail) {
      return NextResponse.json({ error: "No email found" }, { status: 400 });
    }

    // Get all profiles with "FREE" status for analysis
    const freeProfiles = await db.profile.findMany({
      where: {
        subscriptionStatus: "FREE",
      },
      select: {
        id: true,
        email: true,
        name: true,
        subscriptionStatus: true,
        stripeCustomerId: true,
        createdAt: true,
        updatedAt: true,
      },
    });

    console.log(`📊 Found ${freeProfiles.length} profiles with FREE status`);

    return NextResponse.json({
      message: "Profile analysis completed",
      totalFreeProfiles: freeProfiles.length,
      profiles: freeProfiles.slice(0, 10), // Return first 10 for review
      note: "This is a read-only analysis. Use POST to perform actual sync.",
    });
  } catch (error) {
    console.error("❌ Error in profile analysis:", error);

    // ✅ SECURITY: Generic error response - no internal details exposed
    return NextResponse.json(
      {
        error: "Profile analysis failed",
        message: "Unable to analyze profiles. Please try again later.",
      },
      { status: 500 },
    );
  }
}
>>>>>>> 6ef40c81
<|MERGE_RESOLUTION|>--- conflicted
+++ resolved
@@ -1,12 +1,10 @@
-<<<<<<< HEAD
 import { NextRequest, NextResponse } from "next/server";
 import { db } from "@/lib/db";
 import { currentUser } from "@clerk/nextjs/server";
 import { rateLimitAdmin, trackSuspiciousActivity } from "@/lib/rate-limit";
 
-
-// Mark this route as dynamic to prevent static generation
 export const dynamic = 'force-dynamic';
+
 export async function POST(request: NextRequest) {
   try {
     // ✅ SECURITY: Rate limiting for profile sync operations (admin level)
@@ -203,208 +201,4 @@
       { status: 500 },
     );
   }
-}
-=======
-import { NextRequest, NextResponse } from "next/server";
-import { db } from "@/lib/db";
-import { currentUser } from "@clerk/nextjs/server";
-import { rateLimitAdmin, trackSuspiciousActivity } from "@/lib/rate-limit";
-
-export async function POST(request: NextRequest) {
-  try {
-    // ✅ SECURITY: Rate limiting for profile sync operations (admin level)
-    const rateLimitResult = await rateLimitAdmin()(request);
-    if (!rateLimitResult.success) {
-      trackSuspiciousActivity(request, "PROFILE_SYNC_RATE_LIMIT_EXCEEDED");
-      return rateLimitResult.error;
-    }
-
-    console.log("🔗 Starting comprehensive profile sync...\n");
-
-    // Find all profiles
-    const allProfiles = await db.profile.findMany({
-      orderBy: { email: "asc" },
-    });
-
-    console.log(`📊 Found ${allProfiles.length} total profiles`);
-
-    // Group profiles by email
-    const profilesByEmail = allProfiles.reduce(
-      (acc, profile) => {
-        if (!acc[profile.email]) {
-          acc[profile.email] = [];
-        }
-        acc[profile.email].push(profile);
-        return acc;
-      },
-      {} as Record<string, typeof allProfiles>,
-    );
-
-    const duplicateEmails = Object.entries(profilesByEmail).filter(
-      ([email, profiles]) => profiles.length > 1,
-    );
-
-    console.log(
-      `🔍 Found ${duplicateEmails.length} emails with duplicate profiles:`,
-    );
-
-    const syncResults = [];
-
-    for (const [email, profiles] of duplicateEmails) {
-      console.log(`\n📧 Processing email: ${email}`);
-      console.log(`   Found ${profiles.length} profiles:`);
-
-      profiles.forEach((profile, index) => {
-        console.log(
-          `   Profile ${index + 1}: ${profile.id} (${profile.userId}) - Status: ${profile.subscriptionStatus}`,
-        );
-      });
-
-      // Find ACTIVE profile
-      const activeProfile = profiles.find(
-        (p) => p.subscriptionStatus === "ACTIVE",
-      );
-      const freeProfiles = profiles.filter(
-        (p) => p.subscriptionStatus === "FREE" && p.id !== activeProfile?.id,
-      );
-
-      if (activeProfile && freeProfiles.length > 0) {
-        console.log(`   🎯 Found ACTIVE profile: ${activeProfile.id}`);
-        console.log(`   🔄 Syncing ${freeProfiles.length} FREE profile(s)...`);
-
-        const syncedProfiles = [];
-
-        for (const freeProfile of freeProfiles) {
-          const updated = await db.profile.update({
-            where: { id: freeProfile.id },
-            data: {
-              subscriptionStatus: "ACTIVE",
-              subscriptionStart: activeProfile.subscriptionStart,
-              subscriptionEnd: activeProfile.subscriptionEnd,
-              stripeCustomerId: activeProfile.stripeCustomerId,
-              stripeSessionId: activeProfile.stripeSessionId,
-            },
-          });
-
-          syncedProfiles.push({
-            profileId: updated.id,
-            userId: updated.userId,
-            syncedFrom: activeProfile.id,
-          });
-
-          console.log(`   ✅ Synced profile ${updated.id} (${updated.userId})`);
-        }
-
-        syncResults.push({
-          email,
-          activeProfileId: activeProfile.id,
-          syncedProfiles,
-          subscriptionEnd: activeProfile.subscriptionEnd,
-        });
-      } else if (!activeProfile) {
-        console.log(`   ❌ No ACTIVE profile found for ${email}`);
-        syncResults.push({
-          email,
-          error: "No ACTIVE profile found",
-          profiles: profiles.map((p) => ({
-            id: p.id,
-            status: p.subscriptionStatus,
-          })),
-        });
-      } else {
-        console.log(`   ℹ️  No FREE profiles to sync for ${email}`);
-      }
-    }
-
-    console.log("\n🎉 Profile sync completed!");
-    console.log(
-      `📈 Processed ${duplicateEmails.length} duplicate email groups`,
-    );
-    console.log(
-      `✅ Successfully synced ${syncResults.filter((r) => !r.error).length} groups`,
-    );
-
-    return NextResponse.json({
-      success: true,
-      message: "Profile sync completed",
-      stats: {
-        totalProfiles: allProfiles.length,
-        duplicateEmailGroups: duplicateEmails.length,
-        successfulSyncs: syncResults.filter((r) => !r.error).length,
-        errors: syncResults.filter((r) => r.error).length,
-      },
-      results: syncResults,
-    });
-  } catch (error) {
-    console.error("❌ Error in profile sync:", error);
-
-    // ✅ SECURITY: Generic error response - no internal details exposed
-    return NextResponse.json(
-      {
-        success: false,
-        message: "Profile sync operation failed. Please try again later.",
-      },
-      { status: 500 },
-    );
-  }
-}
-
-export async function GET(request: NextRequest) {
-  try {
-    // ✅ SECURITY: Rate limiting for profile analysis operations
-    const rateLimitResult = await rateLimitAdmin()(request);
-    if (!rateLimitResult.success) {
-      trackSuspiciousActivity(request, "PROFILE_ANALYSIS_RATE_LIMIT_EXCEEDED");
-      return rateLimitResult.error;
-    }
-
-    const user = await currentUser();
-
-    if (!user) {
-      trackSuspiciousActivity(request, "UNAUTHENTICATED_PROFILE_ANALYSIS");
-      return NextResponse.json({ error: "Not authenticated" }, { status: 401 });
-    }
-
-    const userEmail = user.emailAddresses[0]?.emailAddress;
-    if (!userEmail) {
-      return NextResponse.json({ error: "No email found" }, { status: 400 });
-    }
-
-    // Get all profiles with "FREE" status for analysis
-    const freeProfiles = await db.profile.findMany({
-      where: {
-        subscriptionStatus: "FREE",
-      },
-      select: {
-        id: true,
-        email: true,
-        name: true,
-        subscriptionStatus: true,
-        stripeCustomerId: true,
-        createdAt: true,
-        updatedAt: true,
-      },
-    });
-
-    console.log(`📊 Found ${freeProfiles.length} profiles with FREE status`);
-
-    return NextResponse.json({
-      message: "Profile analysis completed",
-      totalFreeProfiles: freeProfiles.length,
-      profiles: freeProfiles.slice(0, 10), // Return first 10 for review
-      note: "This is a read-only analysis. Use POST to perform actual sync.",
-    });
-  } catch (error) {
-    console.error("❌ Error in profile analysis:", error);
-
-    // ✅ SECURITY: Generic error response - no internal details exposed
-    return NextResponse.json(
-      {
-        error: "Profile analysis failed",
-        message: "Unable to analyze profiles. Please try again later.",
-      },
-      { status: 500 },
-    );
-  }
-}
->>>>>>> 6ef40c81
+}