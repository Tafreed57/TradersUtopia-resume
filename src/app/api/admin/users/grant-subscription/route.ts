<<<<<<< HEAD
import { NextRequest, NextResponse } from 'next/server';
import { currentUser } from '@clerk/nextjs/server';
import { db } from '@/lib/db';
import { rateLimitServer, trackSuspiciousActivity } from '@/lib/rate-limit';
import { strictCSRFValidation } from '@/lib/csrf';
import { getStripeInstance } from '@/lib/stripe';


// Mark this route as dynamic to prevent static generation
export const dynamic = 'force-dynamic';
export async function POST(request: NextRequest) {
  try {
    // CSRF protection for admin operations
    const csrfValid = await strictCSRFValidation(request);
    if (!csrfValid) {
      trackSuspiciousActivity(request, 'ADMIN_GRANT_CSRF_VALIDATION_FAILED');
      return NextResponse.json(
        {
          error: 'CSRF validation failed',
          message: 'Invalid security token. Please refresh and try again.',
        },
        { status: 403 }
      );
    }

    // Rate limiting for admin operations
    const rateLimitResult = await rateLimitServer()(request);
    if (!rateLimitResult.success) {
      trackSuspiciousActivity(request, 'ADMIN_GRANT_RATE_LIMIT_EXCEEDED');
      return rateLimitResult.error;
    }

    const user = await currentUser();

    if (!user) {
      return NextResponse.json({ error: 'Not authenticated' }, { status: 401 });
    }

    // Find the admin's profile and check admin status
    const adminProfile = await db.profile.findFirst({
      where: { userId: user.id },
    });

    if (!adminProfile || !adminProfile.isAdmin) {
      trackSuspiciousActivity(request, 'NON_ADMIN_GRANT_ATTEMPT');
      return NextResponse.json(
        { error: 'Admin access required' },
        { status: 403 }
      );
    }

    const { userId } = await request.json();

    if (!userId) {
      return NextResponse.json(
        { error: 'User ID is required' },
        { status: 400 }
      );
    }

    // Find the user
    const targetProfile = await db.profile.findFirst({
      where: { userId },
    });

    if (!targetProfile) {
      return NextResponse.json({ error: 'User not found' }, { status: 404 });
    }

    // Check if Stripe is configured
    const stripe = getStripeInstance();
    if (!stripe) {
      console.warn(
        '⚠️ [ADMIN] Stripe not configured - cannot create subscription'
      );
      return NextResponse.json(
        {
          error: 'Payment service not configured',
          message:
            'Stripe is not properly configured. Cannot create subscription.',
        },
        { status: 503 }
      );
    }

    console.log(
      `🎯 [ADMIN] Admin ${adminProfile.email} is granting subscription to user ${targetProfile.email} (${userId})`
    );

    // Create or update customer in Stripe
    let customerId = targetProfile.stripeCustomerId;

    if (!customerId) {
      console.log(
        `👤 [ADMIN] Creating new Stripe customer for: ${targetProfile.email}`
      );

      const customer = await stripe.customers.create({
        email: targetProfile.email,
        name: targetProfile.name,
        metadata: {
          userId: targetProfile.userId,
          adminGranted: 'true',
          grantedBy: adminProfile.email,
          grantedAt: new Date().toISOString(),
        },
      });

      customerId = customer.id;
      console.log(`✅ [ADMIN] Created Stripe customer: ${customerId}`);

      // Update profile with customer ID
      await db.profile.update({
        where: { userId },
        data: { stripeCustomerId: customerId },
      });
    } else {
      console.log(`✅ [ADMIN] Using existing Stripe customer: ${customerId}`);
    }

    // Create a subscription with admin-granted pricing (free or special pricing)
    // For now, we'll create a "comped" subscription that doesn't charge
    try {
      // Instead of using environment variables, get the product and price from Stripe
      // Look for the active product that's being used in the system
      console.log(
        '🔍 [ADMIN] Fetching available products and prices from Stripe...'
      );

      const products = await stripe.products.list({
        active: true,
        limit: 10,
      });

      if (products.data.length === 0) {
        console.error('❌ [ADMIN] No active products found in Stripe');
        return NextResponse.json(
          {
            error: 'No products configured',
            message:
              'No active products found in Stripe. Please configure products first.',
          },
          { status: 500 }
        );
      }

      // Use the first active product (you can modify this logic as needed)
      const product = products.data[0];
      const productId = product.id;

      // Get the default price for this product
      const prices = await stripe.prices.list({
        product: productId,
        active: true,
        limit: 10,
      });

      if (prices.data.length === 0) {
        console.error(
          `❌ [ADMIN] No active prices found for product ${productId}`
        );
        return NextResponse.json(
          {
            error: 'No prices configured',
            message:
              'No active prices found for the product. Please configure pricing first.',
          },
          { status: 500 }
        );
      }

      const priceId = prices.data[0].id;

      console.log(
        `🎯 [ADMIN] Using product: ${productId} with price: ${priceId}`
      );

      // Create the 100% off coupon first
      const adminCouponId = await createAdminCoupon(stripe);
      console.log(
        `🎫 [ADMIN] Using coupon ${adminCouponId} for user ${userId}`
      );

      // Create subscription with proper items and discount
      const subscriptionData = {
        customer: customerId,
        items: [
          {
            price: priceId,
            quantity: 1,
          },
        ],
        discounts: [
          {
            coupon: adminCouponId,
          },
        ],
        metadata: {
          userId: targetProfile.userId,
          adminGranted: 'true',
          grantedBy: adminProfile.email,
          grantedAt: new Date().toISOString(),
        },
      };

      console.log(`📋 [ADMIN] Creating subscription with data:`, {
        customer: customerId,
        items: subscriptionData.items,
        discountCoupon: adminCouponId,
        userId: targetProfile.userId,
      });

      const subscription = await stripe.subscriptions.create(subscriptionData);

      console.log(
        `💳 [ADMIN] Created comped Stripe subscription ${subscription.id} for user ${userId}`
      );

      // Extract subscription dates with proper validation
      let subscriptionStart: Date;
      let subscriptionEnd: Date;

      // Use proper type assertion for accessing subscription periods
      const subscriptionWithPeriods = subscription as any;

      if (
        subscriptionWithPeriods.current_period_start &&
        subscriptionWithPeriods.current_period_end
      ) {
        subscriptionStart = new Date(
          subscriptionWithPeriods.current_period_start * 1000
        );
        subscriptionEnd = new Date(
          subscriptionWithPeriods.current_period_end * 1000
        );
      } else {
        // Fallback dates if Stripe data is missing
        subscriptionStart = new Date();
        subscriptionEnd = new Date(Date.now() + 30 * 24 * 60 * 60 * 1000); // 30 days
        console.warn(
          '⚠️ [ADMIN] Using fallback dates - Stripe period data missing'
        );
      }

      // Update the database with the subscription details
      const updatedProfile = await db.profile.update({
        where: { userId },
        data: {
          subscriptionStatus: 'ACTIVE',
          subscriptionStart: subscriptionStart,
          subscriptionEnd: subscriptionEnd,
          stripeCustomerId: customerId,
          stripeProductId: productId,
        },
      });

      console.log(
        `✅ [ADMIN] Successfully granted subscription to user ${targetProfile.email}`
      );
      console.log(
        `📅 [ADMIN] Subscription valid from ${subscriptionStart.toISOString()} to ${subscriptionEnd.toISOString()}`
      );

      return NextResponse.json({
        success: true,
        message: `Subscription successfully granted to ${targetProfile.email}`,
        subscription: {
          id: subscription.id,
          productId: productId,
          productName: product.name,
          status: 'ACTIVE',
          start: subscriptionStart.toISOString(),
          end: subscriptionEnd.toISOString(),
          customer: customerId,
        },
        user: {
          userId: targetProfile.userId,
          email: targetProfile.email,
          name: targetProfile.name,
        },
      });
    } catch (error) {
      console.error('❌ [ADMIN] Error creating subscription:', error);
      trackSuspiciousActivity(request, 'ADMIN_GRANT_STRIPE_ERROR');

      return NextResponse.json(
        {
          error: 'Failed to create subscription',
          message: 'Unable to create subscription. Please try again later.',
        },
        { status: 500 }
      );
    }
  } catch (error) {
    console.error('❌ [ADMIN] Error granting subscription:', error);
    trackSuspiciousActivity(request, 'ADMIN_GRANT_ERROR');

    return NextResponse.json(
      {
        error: 'Failed to grant subscription',
        message: 'Unable to grant subscription. Please try again later.',
      },
      { status: 500 }
    );
  }
}

// Helper function to create admin coupon (100% off)
async function createAdminCoupon(stripe: any) {
  try {
    const coupon = await stripe.coupons.create({
      percent_off: 100,
      duration: 'forever',
      name: 'Admin Granted Access',
      metadata: {
        type: 'admin_granted',
        createdAt: new Date().toISOString(),
      },
    });

    console.log(`🎫 [ADMIN] Created 100% off coupon: ${coupon.id}`);
    return coupon.id;
  } catch (error) {
    console.error('❌ [ADMIN] Error creating coupon:', error);
    throw new Error('Failed to create admin coupon');
  }
}
=======
import { NextRequest, NextResponse } from 'next/server';
import { currentUser } from '@clerk/nextjs/server';
import { db } from '@/lib/db';
import { rateLimitServer, trackSuspiciousActivity } from '@/lib/rate-limit';
import { strictCSRFValidation } from '@/lib/csrf';
import Stripe from 'stripe';

const stripe = new Stripe(process.env.STRIPE_SECRET_KEY!, {
  apiVersion: '2025-05-28.basil',
});

export async function POST(request: NextRequest) {
  try {
    // CSRF protection for admin operations
    const csrfValid = await strictCSRFValidation(request);
    if (!csrfValid) {
      trackSuspiciousActivity(request, 'ADMIN_GRANT_CSRF_VALIDATION_FAILED');
      return NextResponse.json(
        {
          error: 'CSRF validation failed',
          message: 'Invalid security token. Please refresh and try again.',
        },
        { status: 403 }
      );
    }

    // Rate limiting for admin operations
    const rateLimitResult = await rateLimitServer()(request);
    if (!rateLimitResult.success) {
      trackSuspiciousActivity(request, 'ADMIN_GRANT_RATE_LIMIT_EXCEEDED');
      return rateLimitResult.error;
    }

    const user = await currentUser();

    if (!user) {
      return NextResponse.json({ error: 'Not authenticated' }, { status: 401 });
    }

    // Find the admin's profile and check admin status
    const adminProfile = await db.profile.findFirst({
      where: { userId: user.id },
    });

    if (!adminProfile || !adminProfile.isAdmin) {
      trackSuspiciousActivity(request, 'NON_ADMIN_GRANT_ATTEMPT');
      return NextResponse.json(
        { error: 'Admin access required' },
        { status: 403 }
      );
    }

    const { userId } = await request.json();

    if (!userId) {
      return NextResponse.json(
        { error: 'User ID is required' },
        { status: 400 }
      );
    }

    // Find the user
    const targetProfile = await db.profile.findFirst({
      where: { userId },
    });

    if (!targetProfile) {
      return NextResponse.json({ error: 'User not found' }, { status: 404 });
    }

    if (targetProfile.subscriptionStatus === 'ACTIVE') {
      return NextResponse.json(
        { error: 'User already has an active subscription' },
        { status: 400 }
      );
    }

    console.log(
      `🎁 [ADMIN] Admin ${adminProfile.email} is granting subscription to ${targetProfile.email} (${userId})`
    );

    // Create or get Stripe customer
    let customerId = targetProfile.stripeCustomerId;

    if (!customerId) {
      try {
        const customer = await stripe.customers.create({
          email: targetProfile.email,
          name: targetProfile.name,
          metadata: {
            userId: targetProfile.userId,
            adminGranted: 'true',
            grantedBy: adminProfile.email,
            grantedAt: new Date().toISOString(),
          },
        });
        customerId = customer.id;
        console.log(
          `👤 [ADMIN] Created Stripe customer ${customerId} for user ${userId}`
        );
      } catch (stripeError) {
        console.error(
          `Failed to create Stripe customer for user ${userId}:`,
          stripeError
        );
        return NextResponse.json(
          {
            error: 'Failed to create Stripe customer',
            message: 'Unable to set up payment processing. Please try again.',
          },
          { status: 500 }
        );
      }
    }

    // Create a subscription with admin-granted pricing (free or special pricing)
    // For now, we'll create a "comped" subscription that doesn't charge
    try {
      // Instead of using environment variables, get the product and price from Stripe
      // Look for the active product that's being used in the system
      console.log(
        '🔍 [ADMIN] Fetching available products and prices from Stripe...'
      );

      const products = await stripe.products.list({
        active: true,
        limit: 10,
      });

      if (products.data.length === 0) {
        console.error('❌ [ADMIN] No active products found in Stripe');
        return NextResponse.json(
          {
            error: 'No products configured',
            message:
              'No active products found in Stripe. Please configure products first.',
          },
          { status: 500 }
        );
      }

      // Use the first active product (you can modify this logic as needed)
      const product = products.data[0];
      const productId = product.id;

      // Get the default price for this product
      const prices = await stripe.prices.list({
        product: productId,
        active: true,
        limit: 10,
      });

      if (prices.data.length === 0) {
        console.error(
          `❌ [ADMIN] No active prices found for product ${productId}`
        );
        return NextResponse.json(
          {
            error: 'No prices configured',
            message:
              'No active prices found for the product. Please configure pricing first.',
          },
          { status: 500 }
        );
      }

      const priceId = prices.data[0].id;

      console.log(
        `🎯 [ADMIN] Using product: ${productId} with price: ${priceId}`
      );

      // Create the 100% off coupon first
      const adminCouponId = await createAdminCoupon();
      console.log(
        `🎫 [ADMIN] Using coupon ${adminCouponId} for user ${userId}`
      );

      // Create subscription with proper items and discount
      const subscriptionData = {
        customer: customerId,
        items: [
          {
            price: priceId,
            quantity: 1,
          },
        ],
        discounts: [
          {
            coupon: adminCouponId,
          },
        ],
        metadata: {
          userId: targetProfile.userId,
          adminGranted: 'true',
          grantedBy: adminProfile.email,
          grantedAt: new Date().toISOString(),
        },
      };

      console.log(`📋 [ADMIN] Creating subscription with data:`, {
        customer: customerId,
        items: subscriptionData.items,
        discountCoupon: adminCouponId,
        userId: targetProfile.userId,
      });

      const subscription = await stripe.subscriptions.create(subscriptionData);

      console.log(
        `💳 [ADMIN] Created comped Stripe subscription ${subscription.id} for user ${userId}`
      );

      // Extract subscription dates with proper validation
      let subscriptionStart: Date;
      let subscriptionEnd: Date;

      try {
        // Log the subscription object to see what properties are available
        // Type assertion to access period properties that exist but aren't in the TypeScript definition
        const subscriptionWithPeriods = subscription as any;
        console.log(`📅 [ADMIN] Subscription object properties:`, {
          id: subscription.id,
          current_period_start: subscriptionWithPeriods.current_period_start,
          current_period_end: subscriptionWithPeriods.current_period_end,
          status: subscription.status,
          created: subscription.created,
        });

        if (
          subscriptionWithPeriods.current_period_start &&
          subscriptionWithPeriods.current_period_end
        ) {
          subscriptionStart = new Date(
            subscriptionWithPeriods.current_period_start * 1000
          );
          subscriptionEnd = new Date(
            subscriptionWithPeriods.current_period_end * 1000
          );
        } else {
          // Fallback: Use current date and add 30 days for admin grants
          const now = new Date();
          subscriptionStart = now;
          subscriptionEnd = new Date(now.getTime() + 30 * 24 * 60 * 60 * 1000); // 30 days from now
          console.log(
            `⚠️ [ADMIN] Using fallback dates - Start: ${subscriptionStart.toISOString()}, End: ${subscriptionEnd.toISOString()}`
          );
        }

        // Validate the dates
        if (
          isNaN(subscriptionStart.getTime()) ||
          isNaN(subscriptionEnd.getTime())
        ) {
          throw new Error('Invalid subscription dates calculated');
        }

        console.log(
          `📅 [ADMIN] Final dates - Start: ${subscriptionStart.toISOString()}, End: ${subscriptionEnd.toISOString()}`
        );
      } catch (dateError) {
        console.error(
          '❌ [ADMIN] Error processing subscription dates:',
          dateError
        );
        // Use safe fallback dates
        const now = new Date();
        subscriptionStart = now;
        subscriptionEnd = new Date(now.getTime() + 30 * 24 * 60 * 60 * 1000);
        console.log(
          `🔄 [ADMIN] Using safe fallback dates - Start: ${subscriptionStart.toISOString()}, End: ${subscriptionEnd.toISOString()}`
        );
      }

      // Update profile with subscription data
      await db.profile.update({
        where: { userId },
        data: {
          subscriptionStatus: 'ACTIVE',
          subscriptionStart: subscriptionStart,
          subscriptionEnd: subscriptionEnd,
          stripeCustomerId: customerId,
          stripeSessionId: subscription.id,
          stripeProductId: productId,
          updatedAt: new Date(),
        },
      });

      console.log(
        `🗄️ [ADMIN] Updated database subscription for user ${userId}`
      );
    } catch (error) {
      console.error(
        `❌ [ADMIN] Error in subscription process for user ${userId}:`,
        error
      );

      // Check if this is a Stripe error or database error
      if (error instanceof Error) {
        if (
          error.message.includes('Stripe') ||
          error.message.includes('stripe')
        ) {
          console.error('🚨 [ADMIN] Stripe API Error:', error);
          return NextResponse.json(
            {
              error: 'Failed to create Stripe subscription',
              message:
                'Unable to set up subscription with payment processor. Please try again.',
            },
            { status: 500 }
          );
        } else if (
          error.message.includes('Prisma') ||
          error.message.includes('database')
        ) {
          console.error('🚨 [ADMIN] Database Error:', error);
          return NextResponse.json(
            {
              error: 'Failed to save subscription',
              message:
                'Subscription was created but failed to save to database. Please contact support.',
            },
            { status: 500 }
          );
        }
      }

      // General error fallback
      return NextResponse.json(
        {
          error: 'Failed to grant subscription',
          message: 'Unable to grant subscription access. Please try again.',
        },
        { status: 500 }
      );
    }

    console.log(
      `✅ [ADMIN] Successfully granted subscription to ${targetProfile.email} by admin ${adminProfile.email}`
    );

    return NextResponse.json({
      success: true,
      message: 'User has been granted subscription access',
      grantedSubscription: {
        userId: targetProfile.userId,
        email: targetProfile.email,
        name: targetProfile.name,
        customerId: customerId,
      },
    });
  } catch (error) {
    console.error('Error granting subscription:', error);
    trackSuspiciousActivity(request, 'ADMIN_GRANT_ERROR');

    return NextResponse.json(
      {
        error: 'Failed to grant subscription',
        message: 'Unable to grant subscription access. Please try again later.',
      },
      { status: 500 }
    );
  }
}

// Helper function to create or get admin coupon
async function createAdminCoupon() {
  try {
    console.log('🎫 [ADMIN] Looking for existing admin coupon...');

    // Try to get existing admin coupon
    const coupons = await stripe.coupons.list({ limit: 100 });
    const adminCoupon = coupons.data.find(c => c.id === 'admin-grant-100-off');

    if (adminCoupon && adminCoupon.valid) {
      console.log(
        '🎫 [ADMIN] Using existing admin coupon: admin-grant-100-off'
      );
      return adminCoupon.id;
    }

    console.log('🎫 [ADMIN] Creating new admin coupon...');

    // Create new admin coupon if it doesn't exist
    const coupon = await stripe.coupons.create({
      id: 'admin-grant-100-off',
      name: 'Admin Grant - 100% Off',
      percent_off: 100,
      duration: 'forever',
      metadata: {
        type: 'admin_grant',
        description: 'Coupon for admin-granted subscriptions',
        createdAt: new Date().toISOString(),
      },
    });

    console.log(`🎫 [ADMIN] Created new admin coupon: ${coupon.id}`);
    return coupon.id;
  } catch (error) {
    console.error('🚨 [ADMIN] Error with admin coupon:', error);

    // Fallback: create a one-time coupon with timestamp to avoid ID conflicts
    try {
      const timestamp = Date.now();
      const fallbackCoupon = await stripe.coupons.create({
        id: `admin-grant-${timestamp}`,
        name: `Admin Grant - ${timestamp}`,
        percent_off: 100,
        duration: 'forever',
        metadata: {
          type: 'admin_grant_fallback',
          description: 'Fallback admin grant coupon',
          createdAt: new Date().toISOString(),
        },
      });

      console.log(`🎫 [ADMIN] Created fallback coupon: ${fallbackCoupon.id}`);
      return fallbackCoupon.id;
    } catch (fallbackError) {
      console.error(
        '🚨 [ADMIN] Failed to create fallback coupon:',
        fallbackError
      );
      throw new Error('Unable to create admin discount coupon');
    }
  }
}
>>>>>>> 6ef40c81
<|MERGE_RESOLUTION|>--- conflicted
+++ resolved
@@ -1,758 +1,430 @@
-<<<<<<< HEAD
-import { NextRequest, NextResponse } from 'next/server';
-import { currentUser } from '@clerk/nextjs/server';
-import { db } from '@/lib/db';
-import { rateLimitServer, trackSuspiciousActivity } from '@/lib/rate-limit';
-import { strictCSRFValidation } from '@/lib/csrf';
-import { getStripeInstance } from '@/lib/stripe';
-
-
-// Mark this route as dynamic to prevent static generation
-export const dynamic = 'force-dynamic';
-export async function POST(request: NextRequest) {
-  try {
-    // CSRF protection for admin operations
-    const csrfValid = await strictCSRFValidation(request);
-    if (!csrfValid) {
-      trackSuspiciousActivity(request, 'ADMIN_GRANT_CSRF_VALIDATION_FAILED');
-      return NextResponse.json(
-        {
-          error: 'CSRF validation failed',
-          message: 'Invalid security token. Please refresh and try again.',
-        },
-        { status: 403 }
-      );
-    }
-
-    // Rate limiting for admin operations
-    const rateLimitResult = await rateLimitServer()(request);
-    if (!rateLimitResult.success) {
-      trackSuspiciousActivity(request, 'ADMIN_GRANT_RATE_LIMIT_EXCEEDED');
-      return rateLimitResult.error;
-    }
-
-    const user = await currentUser();
-
-    if (!user) {
-      return NextResponse.json({ error: 'Not authenticated' }, { status: 401 });
-    }
-
-    // Find the admin's profile and check admin status
-    const adminProfile = await db.profile.findFirst({
-      where: { userId: user.id },
-    });
-
-    if (!adminProfile || !adminProfile.isAdmin) {
-      trackSuspiciousActivity(request, 'NON_ADMIN_GRANT_ATTEMPT');
-      return NextResponse.json(
-        { error: 'Admin access required' },
-        { status: 403 }
-      );
-    }
-
-    const { userId } = await request.json();
-
-    if (!userId) {
-      return NextResponse.json(
-        { error: 'User ID is required' },
-        { status: 400 }
-      );
-    }
-
-    // Find the user
-    const targetProfile = await db.profile.findFirst({
-      where: { userId },
-    });
-
-    if (!targetProfile) {
-      return NextResponse.json({ error: 'User not found' }, { status: 404 });
-    }
-
-    // Check if Stripe is configured
-    const stripe = getStripeInstance();
-    if (!stripe) {
-      console.warn(
-        '⚠️ [ADMIN] Stripe not configured - cannot create subscription'
-      );
-      return NextResponse.json(
-        {
-          error: 'Payment service not configured',
-          message:
-            'Stripe is not properly configured. Cannot create subscription.',
-        },
-        { status: 503 }
-      );
-    }
-
-    console.log(
-      `🎯 [ADMIN] Admin ${adminProfile.email} is granting subscription to user ${targetProfile.email} (${userId})`
-    );
-
-    // Create or update customer in Stripe
-    let customerId = targetProfile.stripeCustomerId;
-
-    if (!customerId) {
-      console.log(
-        `👤 [ADMIN] Creating new Stripe customer for: ${targetProfile.email}`
-      );
-
-      const customer = await stripe.customers.create({
-        email: targetProfile.email,
-        name: targetProfile.name,
-        metadata: {
-          userId: targetProfile.userId,
-          adminGranted: 'true',
-          grantedBy: adminProfile.email,
-          grantedAt: new Date().toISOString(),
-        },
-      });
-
-      customerId = customer.id;
-      console.log(`✅ [ADMIN] Created Stripe customer: ${customerId}`);
-
-      // Update profile with customer ID
-      await db.profile.update({
-        where: { userId },
-        data: { stripeCustomerId: customerId },
-      });
-    } else {
-      console.log(`✅ [ADMIN] Using existing Stripe customer: ${customerId}`);
-    }
-
-    // Create a subscription with admin-granted pricing (free or special pricing)
-    // For now, we'll create a "comped" subscription that doesn't charge
-    try {
-      // Instead of using environment variables, get the product and price from Stripe
-      // Look for the active product that's being used in the system
-      console.log(
-        '🔍 [ADMIN] Fetching available products and prices from Stripe...'
-      );
-
-      const products = await stripe.products.list({
-        active: true,
-        limit: 10,
-      });
-
-      if (products.data.length === 0) {
-        console.error('❌ [ADMIN] No active products found in Stripe');
-        return NextResponse.json(
-          {
-            error: 'No products configured',
-            message:
-              'No active products found in Stripe. Please configure products first.',
-          },
-          { status: 500 }
-        );
-      }
-
-      // Use the first active product (you can modify this logic as needed)
-      const product = products.data[0];
-      const productId = product.id;
-
-      // Get the default price for this product
-      const prices = await stripe.prices.list({
-        product: productId,
-        active: true,
-        limit: 10,
-      });
-
-      if (prices.data.length === 0) {
-        console.error(
-          `❌ [ADMIN] No active prices found for product ${productId}`
-        );
-        return NextResponse.json(
-          {
-            error: 'No prices configured',
-            message:
-              'No active prices found for the product. Please configure pricing first.',
-          },
-          { status: 500 }
-        );
-      }
-
-      const priceId = prices.data[0].id;
-
-      console.log(
-        `🎯 [ADMIN] Using product: ${productId} with price: ${priceId}`
-      );
-
-      // Create the 100% off coupon first
-      const adminCouponId = await createAdminCoupon(stripe);
-      console.log(
-        `🎫 [ADMIN] Using coupon ${adminCouponId} for user ${userId}`
-      );
-
-      // Create subscription with proper items and discount
-      const subscriptionData = {
-        customer: customerId,
-        items: [
-          {
-            price: priceId,
-            quantity: 1,
-          },
-        ],
-        discounts: [
-          {
-            coupon: adminCouponId,
-          },
-        ],
-        metadata: {
-          userId: targetProfile.userId,
-          adminGranted: 'true',
-          grantedBy: adminProfile.email,
-          grantedAt: new Date().toISOString(),
-        },
-      };
-
-      console.log(`📋 [ADMIN] Creating subscription with data:`, {
-        customer: customerId,
-        items: subscriptionData.items,
-        discountCoupon: adminCouponId,
-        userId: targetProfile.userId,
-      });
-
-      const subscription = await stripe.subscriptions.create(subscriptionData);
-
-      console.log(
-        `💳 [ADMIN] Created comped Stripe subscription ${subscription.id} for user ${userId}`
-      );
-
-      // Extract subscription dates with proper validation
-      let subscriptionStart: Date;
-      let subscriptionEnd: Date;
-
-      // Use proper type assertion for accessing subscription periods
-      const subscriptionWithPeriods = subscription as any;
-
-      if (
-        subscriptionWithPeriods.current_period_start &&
-        subscriptionWithPeriods.current_period_end
-      ) {
-        subscriptionStart = new Date(
-          subscriptionWithPeriods.current_period_start * 1000
-        );
-        subscriptionEnd = new Date(
-          subscriptionWithPeriods.current_period_end * 1000
-        );
-      } else {
-        // Fallback dates if Stripe data is missing
-        subscriptionStart = new Date();
-        subscriptionEnd = new Date(Date.now() + 30 * 24 * 60 * 60 * 1000); // 30 days
-        console.warn(
-          '⚠️ [ADMIN] Using fallback dates - Stripe period data missing'
-        );
-      }
-
-      // Update the database with the subscription details
-      const updatedProfile = await db.profile.update({
-        where: { userId },
-        data: {
-          subscriptionStatus: 'ACTIVE',
-          subscriptionStart: subscriptionStart,
-          subscriptionEnd: subscriptionEnd,
-          stripeCustomerId: customerId,
-          stripeProductId: productId,
-        },
-      });
-
-      console.log(
-        `✅ [ADMIN] Successfully granted subscription to user ${targetProfile.email}`
-      );
-      console.log(
-        `📅 [ADMIN] Subscription valid from ${subscriptionStart.toISOString()} to ${subscriptionEnd.toISOString()}`
-      );
-
-      return NextResponse.json({
-        success: true,
-        message: `Subscription successfully granted to ${targetProfile.email}`,
-        subscription: {
-          id: subscription.id,
-          productId: productId,
-          productName: product.name,
-          status: 'ACTIVE',
-          start: subscriptionStart.toISOString(),
-          end: subscriptionEnd.toISOString(),
-          customer: customerId,
-        },
-        user: {
-          userId: targetProfile.userId,
-          email: targetProfile.email,
-          name: targetProfile.name,
-        },
-      });
-    } catch (error) {
-      console.error('❌ [ADMIN] Error creating subscription:', error);
-      trackSuspiciousActivity(request, 'ADMIN_GRANT_STRIPE_ERROR');
-
-      return NextResponse.json(
-        {
-          error: 'Failed to create subscription',
-          message: 'Unable to create subscription. Please try again later.',
-        },
-        { status: 500 }
-      );
-    }
-  } catch (error) {
-    console.error('❌ [ADMIN] Error granting subscription:', error);
-    trackSuspiciousActivity(request, 'ADMIN_GRANT_ERROR');
-
-    return NextResponse.json(
-      {
-        error: 'Failed to grant subscription',
-        message: 'Unable to grant subscription. Please try again later.',
-      },
-      { status: 500 }
-    );
-  }
-}
-
-// Helper function to create admin coupon (100% off)
-async function createAdminCoupon(stripe: any) {
-  try {
-    const coupon = await stripe.coupons.create({
-      percent_off: 100,
-      duration: 'forever',
-      name: 'Admin Granted Access',
-      metadata: {
-        type: 'admin_granted',
-        createdAt: new Date().toISOString(),
-      },
-    });
-
-    console.log(`🎫 [ADMIN] Created 100% off coupon: ${coupon.id}`);
-    return coupon.id;
-  } catch (error) {
-    console.error('❌ [ADMIN] Error creating coupon:', error);
-    throw new Error('Failed to create admin coupon');
-  }
-}
-=======
-import { NextRequest, NextResponse } from 'next/server';
-import { currentUser } from '@clerk/nextjs/server';
-import { db } from '@/lib/db';
-import { rateLimitServer, trackSuspiciousActivity } from '@/lib/rate-limit';
-import { strictCSRFValidation } from '@/lib/csrf';
-import Stripe from 'stripe';
-
-const stripe = new Stripe(process.env.STRIPE_SECRET_KEY!, {
-  apiVersion: '2025-05-28.basil',
-});
-
-export async function POST(request: NextRequest) {
-  try {
-    // CSRF protection for admin operations
-    const csrfValid = await strictCSRFValidation(request);
-    if (!csrfValid) {
-      trackSuspiciousActivity(request, 'ADMIN_GRANT_CSRF_VALIDATION_FAILED');
-      return NextResponse.json(
-        {
-          error: 'CSRF validation failed',
-          message: 'Invalid security token. Please refresh and try again.',
-        },
-        { status: 403 }
-      );
-    }
-
-    // Rate limiting for admin operations
-    const rateLimitResult = await rateLimitServer()(request);
-    if (!rateLimitResult.success) {
-      trackSuspiciousActivity(request, 'ADMIN_GRANT_RATE_LIMIT_EXCEEDED');
-      return rateLimitResult.error;
-    }
-
-    const user = await currentUser();
-
-    if (!user) {
-      return NextResponse.json({ error: 'Not authenticated' }, { status: 401 });
-    }
-
-    // Find the admin's profile and check admin status
-    const adminProfile = await db.profile.findFirst({
-      where: { userId: user.id },
-    });
-
-    if (!adminProfile || !adminProfile.isAdmin) {
-      trackSuspiciousActivity(request, 'NON_ADMIN_GRANT_ATTEMPT');
-      return NextResponse.json(
-        { error: 'Admin access required' },
-        { status: 403 }
-      );
-    }
-
-    const { userId } = await request.json();
-
-    if (!userId) {
-      return NextResponse.json(
-        { error: 'User ID is required' },
-        { status: 400 }
-      );
-    }
-
-    // Find the user
-    const targetProfile = await db.profile.findFirst({
-      where: { userId },
-    });
-
-    if (!targetProfile) {
-      return NextResponse.json({ error: 'User not found' }, { status: 404 });
-    }
-
-    if (targetProfile.subscriptionStatus === 'ACTIVE') {
-      return NextResponse.json(
-        { error: 'User already has an active subscription' },
-        { status: 400 }
-      );
-    }
-
-    console.log(
-      `🎁 [ADMIN] Admin ${adminProfile.email} is granting subscription to ${targetProfile.email} (${userId})`
-    );
-
-    // Create or get Stripe customer
-    let customerId = targetProfile.stripeCustomerId;
-
-    if (!customerId) {
-      try {
-        const customer = await stripe.customers.create({
-          email: targetProfile.email,
-          name: targetProfile.name,
-          metadata: {
-            userId: targetProfile.userId,
-            adminGranted: 'true',
-            grantedBy: adminProfile.email,
-            grantedAt: new Date().toISOString(),
-          },
-        });
-        customerId = customer.id;
-        console.log(
-          `👤 [ADMIN] Created Stripe customer ${customerId} for user ${userId}`
-        );
-      } catch (stripeError) {
-        console.error(
-          `Failed to create Stripe customer for user ${userId}:`,
-          stripeError
-        );
-        return NextResponse.json(
-          {
-            error: 'Failed to create Stripe customer',
-            message: 'Unable to set up payment processing. Please try again.',
-          },
-          { status: 500 }
-        );
-      }
-    }
-
-    // Create a subscription with admin-granted pricing (free or special pricing)
-    // For now, we'll create a "comped" subscription that doesn't charge
-    try {
-      // Instead of using environment variables, get the product and price from Stripe
-      // Look for the active product that's being used in the system
-      console.log(
-        '🔍 [ADMIN] Fetching available products and prices from Stripe...'
-      );
-
-      const products = await stripe.products.list({
-        active: true,
-        limit: 10,
-      });
-
-      if (products.data.length === 0) {
-        console.error('❌ [ADMIN] No active products found in Stripe');
-        return NextResponse.json(
-          {
-            error: 'No products configured',
-            message:
-              'No active products found in Stripe. Please configure products first.',
-          },
-          { status: 500 }
-        );
-      }
-
-      // Use the first active product (you can modify this logic as needed)
-      const product = products.data[0];
-      const productId = product.id;
-
-      // Get the default price for this product
-      const prices = await stripe.prices.list({
-        product: productId,
-        active: true,
-        limit: 10,
-      });
-
-      if (prices.data.length === 0) {
-        console.error(
-          `❌ [ADMIN] No active prices found for product ${productId}`
-        );
-        return NextResponse.json(
-          {
-            error: 'No prices configured',
-            message:
-              'No active prices found for the product. Please configure pricing first.',
-          },
-          { status: 500 }
-        );
-      }
-
-      const priceId = prices.data[0].id;
-
-      console.log(
-        `🎯 [ADMIN] Using product: ${productId} with price: ${priceId}`
-      );
-
-      // Create the 100% off coupon first
-      const adminCouponId = await createAdminCoupon();
-      console.log(
-        `🎫 [ADMIN] Using coupon ${adminCouponId} for user ${userId}`
-      );
-
-      // Create subscription with proper items and discount
-      const subscriptionData = {
-        customer: customerId,
-        items: [
-          {
-            price: priceId,
-            quantity: 1,
-          },
-        ],
-        discounts: [
-          {
-            coupon: adminCouponId,
-          },
-        ],
-        metadata: {
-          userId: targetProfile.userId,
-          adminGranted: 'true',
-          grantedBy: adminProfile.email,
-          grantedAt: new Date().toISOString(),
-        },
-      };
-
-      console.log(`📋 [ADMIN] Creating subscription with data:`, {
-        customer: customerId,
-        items: subscriptionData.items,
-        discountCoupon: adminCouponId,
-        userId: targetProfile.userId,
-      });
-
-      const subscription = await stripe.subscriptions.create(subscriptionData);
-
-      console.log(
-        `💳 [ADMIN] Created comped Stripe subscription ${subscription.id} for user ${userId}`
-      );
-
-      // Extract subscription dates with proper validation
-      let subscriptionStart: Date;
-      let subscriptionEnd: Date;
-
-      try {
-        // Log the subscription object to see what properties are available
-        // Type assertion to access period properties that exist but aren't in the TypeScript definition
-        const subscriptionWithPeriods = subscription as any;
-        console.log(`📅 [ADMIN] Subscription object properties:`, {
-          id: subscription.id,
-          current_period_start: subscriptionWithPeriods.current_period_start,
-          current_period_end: subscriptionWithPeriods.current_period_end,
-          status: subscription.status,
-          created: subscription.created,
-        });
-
-        if (
-          subscriptionWithPeriods.current_period_start &&
-          subscriptionWithPeriods.current_period_end
-        ) {
-          subscriptionStart = new Date(
-            subscriptionWithPeriods.current_period_start * 1000
-          );
-          subscriptionEnd = new Date(
-            subscriptionWithPeriods.current_period_end * 1000
-          );
-        } else {
-          // Fallback: Use current date and add 30 days for admin grants
-          const now = new Date();
-          subscriptionStart = now;
-          subscriptionEnd = new Date(now.getTime() + 30 * 24 * 60 * 60 * 1000); // 30 days from now
-          console.log(
-            `⚠️ [ADMIN] Using fallback dates - Start: ${subscriptionStart.toISOString()}, End: ${subscriptionEnd.toISOString()}`
-          );
-        }
-
-        // Validate the dates
-        if (
-          isNaN(subscriptionStart.getTime()) ||
-          isNaN(subscriptionEnd.getTime())
-        ) {
-          throw new Error('Invalid subscription dates calculated');
-        }
-
-        console.log(
-          `📅 [ADMIN] Final dates - Start: ${subscriptionStart.toISOString()}, End: ${subscriptionEnd.toISOString()}`
-        );
-      } catch (dateError) {
-        console.error(
-          '❌ [ADMIN] Error processing subscription dates:',
-          dateError
-        );
-        // Use safe fallback dates
-        const now = new Date();
-        subscriptionStart = now;
-        subscriptionEnd = new Date(now.getTime() + 30 * 24 * 60 * 60 * 1000);
-        console.log(
-          `🔄 [ADMIN] Using safe fallback dates - Start: ${subscriptionStart.toISOString()}, End: ${subscriptionEnd.toISOString()}`
-        );
-      }
-
-      // Update profile with subscription data
-      await db.profile.update({
-        where: { userId },
-        data: {
-          subscriptionStatus: 'ACTIVE',
-          subscriptionStart: subscriptionStart,
-          subscriptionEnd: subscriptionEnd,
-          stripeCustomerId: customerId,
-          stripeSessionId: subscription.id,
-          stripeProductId: productId,
-          updatedAt: new Date(),
-        },
-      });
-
-      console.log(
-        `🗄️ [ADMIN] Updated database subscription for user ${userId}`
-      );
-    } catch (error) {
-      console.error(
-        `❌ [ADMIN] Error in subscription process for user ${userId}:`,
-        error
-      );
-
-      // Check if this is a Stripe error or database error
-      if (error instanceof Error) {
-        if (
-          error.message.includes('Stripe') ||
-          error.message.includes('stripe')
-        ) {
-          console.error('🚨 [ADMIN] Stripe API Error:', error);
-          return NextResponse.json(
-            {
-              error: 'Failed to create Stripe subscription',
-              message:
-                'Unable to set up subscription with payment processor. Please try again.',
-            },
-            { status: 500 }
-          );
-        } else if (
-          error.message.includes('Prisma') ||
-          error.message.includes('database')
-        ) {
-          console.error('🚨 [ADMIN] Database Error:', error);
-          return NextResponse.json(
-            {
-              error: 'Failed to save subscription',
-              message:
-                'Subscription was created but failed to save to database. Please contact support.',
-            },
-            { status: 500 }
-          );
-        }
-      }
-
-      // General error fallback
-      return NextResponse.json(
-        {
-          error: 'Failed to grant subscription',
-          message: 'Unable to grant subscription access. Please try again.',
-        },
-        { status: 500 }
-      );
-    }
-
-    console.log(
-      `✅ [ADMIN] Successfully granted subscription to ${targetProfile.email} by admin ${adminProfile.email}`
-    );
-
-    return NextResponse.json({
-      success: true,
-      message: 'User has been granted subscription access',
-      grantedSubscription: {
-        userId: targetProfile.userId,
-        email: targetProfile.email,
-        name: targetProfile.name,
-        customerId: customerId,
-      },
-    });
-  } catch (error) {
-    console.error('Error granting subscription:', error);
-    trackSuspiciousActivity(request, 'ADMIN_GRANT_ERROR');
-
-    return NextResponse.json(
-      {
-        error: 'Failed to grant subscription',
-        message: 'Unable to grant subscription access. Please try again later.',
-      },
-      { status: 500 }
-    );
-  }
-}
-
-// Helper function to create or get admin coupon
-async function createAdminCoupon() {
-  try {
-    console.log('🎫 [ADMIN] Looking for existing admin coupon...');
-
-    // Try to get existing admin coupon
-    const coupons = await stripe.coupons.list({ limit: 100 });
-    const adminCoupon = coupons.data.find(c => c.id === 'admin-grant-100-off');
-
-    if (adminCoupon && adminCoupon.valid) {
-      console.log(
-        '🎫 [ADMIN] Using existing admin coupon: admin-grant-100-off'
-      );
-      return adminCoupon.id;
-    }
-
-    console.log('🎫 [ADMIN] Creating new admin coupon...');
-
-    // Create new admin coupon if it doesn't exist
-    const coupon = await stripe.coupons.create({
-      id: 'admin-grant-100-off',
-      name: 'Admin Grant - 100% Off',
-      percent_off: 100,
-      duration: 'forever',
-      metadata: {
-        type: 'admin_grant',
-        description: 'Coupon for admin-granted subscriptions',
-        createdAt: new Date().toISOString(),
-      },
-    });
-
-    console.log(`🎫 [ADMIN] Created new admin coupon: ${coupon.id}`);
-    return coupon.id;
-  } catch (error) {
-    console.error('🚨 [ADMIN] Error with admin coupon:', error);
-
-    // Fallback: create a one-time coupon with timestamp to avoid ID conflicts
-    try {
-      const timestamp = Date.now();
-      const fallbackCoupon = await stripe.coupons.create({
-        id: `admin-grant-${timestamp}`,
-        name: `Admin Grant - ${timestamp}`,
-        percent_off: 100,
-        duration: 'forever',
-        metadata: {
-          type: 'admin_grant_fallback',
-          description: 'Fallback admin grant coupon',
-          createdAt: new Date().toISOString(),
-        },
-      });
-
-      console.log(`🎫 [ADMIN] Created fallback coupon: ${fallbackCoupon.id}`);
-      return fallbackCoupon.id;
-    } catch (fallbackError) {
-      console.error(
-        '🚨 [ADMIN] Failed to create fallback coupon:',
-        fallbackError
-      );
-      throw new Error('Unable to create admin discount coupon');
-    }
-  }
-}
->>>>>>> 6ef40c81
+import { NextRequest, NextResponse } from 'next/server';
+import { currentUser } from '@clerk/nextjs/server';
+import { db } from '@/lib/db';
+import { rateLimitServer, trackSuspiciousActivity } from '@/lib/rate-limit';
+import { strictCSRFValidation } from '@/lib/csrf';
+import Stripe from 'stripe';
+
+
+
+export const dynamic = 'force-dynamic';
+export async function POST(request: NextRequest) {
+  const stripe = new Stripe(process.env.STRIPE_SECRET_KEY!, {
+  apiVersion: '2025-05-28.basil',
+});
+  try {
+    // CSRF protection for admin operations
+    const csrfValid = await strictCSRFValidation(request);
+    if (!csrfValid) {
+      trackSuspiciousActivity(request, 'ADMIN_GRANT_CSRF_VALIDATION_FAILED');
+      return NextResponse.json(
+        {
+          error: 'CSRF validation failed',
+          message: 'Invalid security token. Please refresh and try again.',
+        },
+        { status: 403 }
+      );
+    }
+
+    // Rate limiting for admin operations
+    const rateLimitResult = await rateLimitServer()(request);
+    if (!rateLimitResult.success) {
+      trackSuspiciousActivity(request, 'ADMIN_GRANT_RATE_LIMIT_EXCEEDED');
+      return rateLimitResult.error;
+    }
+
+    const user = await currentUser();
+
+    if (!user) {
+      return NextResponse.json({ error: 'Not authenticated' }, { status: 401 });
+    }
+
+    // Find the admin's profile and check admin status
+    const adminProfile = await db.profile.findFirst({
+      where: { userId: user.id },
+    });
+
+    if (!adminProfile || !adminProfile.isAdmin) {
+      trackSuspiciousActivity(request, 'NON_ADMIN_GRANT_ATTEMPT');
+      return NextResponse.json(
+        { error: 'Admin access required' },
+        { status: 403 }
+      );
+    }
+
+    const { userId } = await request.json();
+
+    if (!userId) {
+      return NextResponse.json(
+        { error: 'User ID is required' },
+        { status: 400 }
+      );
+    }
+
+    // Find the user
+    const targetProfile = await db.profile.findFirst({
+      where: { userId },
+    });
+
+    if (!targetProfile) {
+      return NextResponse.json({ error: 'User not found' }, { status: 404 });
+    }
+
+    if (targetProfile.subscriptionStatus === 'ACTIVE') {
+      return NextResponse.json(
+        { error: 'User already has an active subscription' },
+        { status: 400 }
+      );
+    }
+
+    console.log(
+      `🎁 [ADMIN] Admin ${adminProfile.email} is granting subscription to ${targetProfile.email} (${userId})`
+    );
+
+    // Create or get Stripe customer
+    let customerId = targetProfile.stripeCustomerId;
+
+    if (!customerId) {
+      try {
+        const customer = await stripe.customers.create({
+          email: targetProfile.email,
+          name: targetProfile.name,
+          metadata: {
+            userId: targetProfile.userId,
+            adminGranted: 'true',
+            grantedBy: adminProfile.email,
+            grantedAt: new Date().toISOString(),
+          },
+        });
+        customerId = customer.id;
+        console.log(
+          `👤 [ADMIN] Created Stripe customer ${customerId} for user ${userId}`
+        );
+      } catch (stripeError) {
+        console.error(
+          `Failed to create Stripe customer for user ${userId}:`,
+          stripeError
+        );
+        return NextResponse.json(
+          {
+            error: 'Failed to create Stripe customer',
+            message: 'Unable to set up payment processing. Please try again.',
+          },
+          { status: 500 }
+        );
+      }
+    }
+
+    // Create a subscription with admin-granted pricing (free or special pricing)
+    // For now, we'll create a "comped" subscription that doesn't charge
+    try {
+      // Instead of using environment variables, get the product and price from Stripe
+      // Look for the active product that's being used in the system
+      console.log(
+        '🔍 [ADMIN] Fetching available products and prices from Stripe...'
+      );
+
+      const products = await stripe.products.list({
+        active: true,
+        limit: 10,
+      });
+
+      if (products.data.length === 0) {
+        console.error('❌ [ADMIN] No active products found in Stripe');
+        return NextResponse.json(
+          {
+            error: 'No products configured',
+            message:
+              'No active products found in Stripe. Please configure products first.',
+          },
+          { status: 500 }
+        );
+      }
+
+      // Use the first active product (you can modify this logic as needed)
+      const product = products.data[0];
+      const productId = product.id;
+
+      // Get the default price for this product
+      const prices = await stripe.prices.list({
+        product: productId,
+        active: true,
+        limit: 10,
+      });
+
+      if (prices.data.length === 0) {
+        console.error(
+          `❌ [ADMIN] No active prices found for product ${productId}`
+        );
+        return NextResponse.json(
+          {
+            error: 'No prices configured',
+            message:
+              'No active prices found for the product. Please configure pricing first.',
+          },
+          { status: 500 }
+        );
+      }
+
+      const priceId = prices.data[0].id;
+
+      console.log(
+        `🎯 [ADMIN] Using product: ${productId} with price: ${priceId}`
+      );
+
+      // Create the 100% off coupon first
+      const adminCouponId = await createAdminCoupon();
+      console.log(
+        `🎫 [ADMIN] Using coupon ${adminCouponId} for user ${userId}`
+      );
+
+      // Create subscription with proper items and discount
+      const subscriptionData = {
+        customer: customerId,
+        items: [
+          {
+            price: priceId,
+            quantity: 1,
+          },
+        ],
+        discounts: [
+          {
+            coupon: adminCouponId,
+          },
+        ],
+        metadata: {
+          userId: targetProfile.userId,
+          adminGranted: 'true',
+          grantedBy: adminProfile.email,
+          grantedAt: new Date().toISOString(),
+        },
+      };
+
+      console.log(`📋 [ADMIN] Creating subscription with data:`, {
+        customer: customerId,
+        items: subscriptionData.items,
+        discountCoupon: adminCouponId,
+        userId: targetProfile.userId,
+      });
+
+      const subscription = await stripe.subscriptions.create(subscriptionData);
+
+      console.log(
+        `💳 [ADMIN] Created comped Stripe subscription ${subscription.id} for user ${userId}`
+      );
+
+      // Extract subscription dates with proper validation
+      let subscriptionStart: Date;
+      let subscriptionEnd: Date;
+
+      try {
+        // Log the subscription object to see what properties are available
+        // Type assertion to access period properties that exist but aren't in the TypeScript definition
+        const subscriptionWithPeriods = subscription as any;
+        console.log(`📅 [ADMIN] Subscription object properties:`, {
+          id: subscription.id,
+          current_period_start: subscriptionWithPeriods.current_period_start,
+          current_period_end: subscriptionWithPeriods.current_period_end,
+          status: subscription.status,
+          created: subscription.created,
+        });
+
+        if (
+          subscriptionWithPeriods.current_period_start &&
+          subscriptionWithPeriods.current_period_end
+        ) {
+          subscriptionStart = new Date(
+            subscriptionWithPeriods.current_period_start * 1000
+          );
+          subscriptionEnd = new Date(
+            subscriptionWithPeriods.current_period_end * 1000
+          );
+        } else {
+          // Fallback: Use current date and add 30 days for admin grants
+          const now = new Date();
+          subscriptionStart = now;
+          subscriptionEnd = new Date(now.getTime() + 30 * 24 * 60 * 60 * 1000); // 30 days from now
+          console.log(
+            `⚠️ [ADMIN] Using fallback dates - Start: ${subscriptionStart.toISOString()}, End: ${subscriptionEnd.toISOString()}`
+          );
+        }
+
+        // Validate the dates
+        if (
+          isNaN(subscriptionStart.getTime()) ||
+          isNaN(subscriptionEnd.getTime())
+        ) {
+          throw new Error('Invalid subscription dates calculated');
+        }
+
+        console.log(
+          `📅 [ADMIN] Final dates - Start: ${subscriptionStart.toISOString()}, End: ${subscriptionEnd.toISOString()}`
+        );
+      } catch (dateError) {
+        console.error(
+          '❌ [ADMIN] Error processing subscription dates:',
+          dateError
+        );
+        // Use safe fallback dates
+        const now = new Date();
+        subscriptionStart = now;
+        subscriptionEnd = new Date(now.getTime() + 30 * 24 * 60 * 60 * 1000);
+        console.log(
+          `🔄 [ADMIN] Using safe fallback dates - Start: ${subscriptionStart.toISOString()}, End: ${subscriptionEnd.toISOString()}`
+        );
+      }
+
+      // Update profile with subscription data
+      await db.profile.update({
+        where: { userId },
+        data: {
+          subscriptionStatus: 'ACTIVE',
+          subscriptionStart: subscriptionStart,
+          subscriptionEnd: subscriptionEnd,
+          stripeCustomerId: customerId,
+          stripeSessionId: subscription.id,
+          stripeProductId: productId,
+          updatedAt: new Date(),
+        },
+      });
+
+      console.log(
+        `🗄️ [ADMIN] Updated database subscription for user ${userId}`
+      );
+    } catch (error) {
+      console.error(
+        `❌ [ADMIN] Error in subscription process for user ${userId}:`,
+        error
+      );
+
+      // Check if this is a Stripe error or database error
+      if (error instanceof Error) {
+        if (
+          error.message.includes('Stripe') ||
+          error.message.includes('stripe')
+        ) {
+          console.error('🚨 [ADMIN] Stripe API Error:', error);
+          return NextResponse.json(
+            {
+              error: 'Failed to create Stripe subscription',
+              message:
+                'Unable to set up subscription with payment processor. Please try again.',
+            },
+            { status: 500 }
+          );
+        } else if (
+          error.message.includes('Prisma') ||
+          error.message.includes('database')
+        ) {
+          console.error('🚨 [ADMIN] Database Error:', error);
+          return NextResponse.json(
+            {
+              error: 'Failed to save subscription',
+              message:
+                'Subscription was created but failed to save to database. Please contact support.',
+            },
+            { status: 500 }
+          );
+        }
+      }
+
+      // General error fallback
+      return NextResponse.json(
+        {
+          error: 'Failed to grant subscription',
+          message: 'Unable to grant subscription access. Please try again.',
+        },
+        { status: 500 }
+      );
+    }
+
+    console.log(
+      `✅ [ADMIN] Successfully granted subscription to ${targetProfile.email} by admin ${adminProfile.email}`
+    );
+
+    return NextResponse.json({
+      success: true,
+      message: 'User has been granted subscription access',
+      grantedSubscription: {
+        userId: targetProfile.userId,
+        email: targetProfile.email,
+        name: targetProfile.name,
+        customerId: customerId,
+      },
+    });
+  } catch (error) {
+    console.error('Error granting subscription:', error);
+    trackSuspiciousActivity(request, 'ADMIN_GRANT_ERROR');
+
+    return NextResponse.json(
+      {
+        error: 'Failed to grant subscription',
+        message: 'Unable to grant subscription access. Please try again later.',
+      },
+      { status: 500 }
+    );
+  }
+}
+
+// Helper function to create or get admin coupon
+async function createAdminCoupon() {
+  try {
+    console.log('🎫 [ADMIN] Looking for existing admin coupon...');
+
+    // Try to get existing admin coupon
+    const coupons = await stripe.coupons.list({ limit: 100 });
+    const adminCoupon = coupons.data.find(c => c.id === 'admin-grant-100-off');
+
+    if (adminCoupon && adminCoupon.valid) {
+      console.log(
+        '🎫 [ADMIN] Using existing admin coupon: admin-grant-100-off'
+      );
+      return adminCoupon.id;
+    }
+
+    console.log('🎫 [ADMIN] Creating new admin coupon...');
+
+    // Create new admin coupon if it doesn't exist
+    const coupon = await stripe.coupons.create({
+      id: 'admin-grant-100-off',
+      name: 'Admin Grant - 100% Off',
+      percent_off: 100,
+      duration: 'forever',
+      metadata: {
+        type: 'admin_grant',
+        description: 'Coupon for admin-granted subscriptions',
+        createdAt: new Date().toISOString(),
+      },
+    });
+
+    console.log(`🎫 [ADMIN] Created new admin coupon: ${coupon.id}`);
+    return coupon.id;
+  } catch (error) {
+    console.error('🚨 [ADMIN] Error with admin coupon:', error);
+
+    // Fallback: create a one-time coupon with timestamp to avoid ID conflicts
+    try {
+      const timestamp = Date.now();
+      const fallbackCoupon = await stripe.coupons.create({
+        id: `admin-grant-${timestamp}`,
+        name: `Admin Grant - ${timestamp}`,
+        percent_off: 100,
+        duration: 'forever',
+        metadata: {
+          type: 'admin_grant_fallback',
+          description: 'Fallback admin grant coupon',
+          createdAt: new Date().toISOString(),
+        },
+      });
+
+      console.log(`🎫 [ADMIN] Created fallback coupon: ${fallbackCoupon.id}`);
+      return fallbackCoupon.id;
+    } catch (fallbackError) {
+      console.error(
+        '🚨 [ADMIN] Failed to create fallback coupon:',
+        fallbackError
+      );
+      throw new Error('Unable to create admin discount coupon');
+    }
+  }
+}