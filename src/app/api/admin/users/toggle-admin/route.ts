<<<<<<< HEAD
import { NextRequest, NextResponse } from "next/server";
import { currentUser } from "@clerk/nextjs/server";
import { db } from "@/lib/db";
import { rateLimitServer, trackSuspiciousActivity } from "@/lib/rate-limit";
import { strictCSRFValidation } from "@/lib/csrf";


// Mark this route as dynamic to prevent static generation
export const dynamic = 'force-dynamic';
export async function POST(request: NextRequest) {
  try {
    // CSRF protection for admin operations
    const csrfValid = await strictCSRFValidation(request);
    if (!csrfValid) {
      trackSuspiciousActivity(request, "ADMIN_TOGGLE_CSRF_VALIDATION_FAILED");
      return NextResponse.json(
        {
          error: "CSRF validation failed",
          message: "Invalid security token. Please refresh and try again.",
        },
        { status: 403 },
      );
    }

    // Rate limiting for admin operations
    const rateLimitResult = await rateLimitServer()(request);
    if (!rateLimitResult.success) {
      trackSuspiciousActivity(request, "ADMIN_TOGGLE_RATE_LIMIT_EXCEEDED");
      return rateLimitResult.error;
    }

    const user = await currentUser();

    if (!user) {
      return NextResponse.json({ error: "Not authenticated" }, { status: 401 });
    }

    // Find the admin's profile and check admin status
    const adminProfile = await db.profile.findFirst({
      where: { userId: user.id },
    });

    if (!adminProfile || !adminProfile.isAdmin) {
      trackSuspiciousActivity(request, "NON_ADMIN_TOGGLE_ATTEMPT");
      return NextResponse.json(
        { error: "Admin access required" },
        { status: 403 },
      );
    }

    const { userId, grantAdmin } = await request.json();

    if (!userId || typeof grantAdmin !== "boolean") {
      return NextResponse.json(
        { error: "User ID and grantAdmin boolean are required" },
        { status: 400 },
      );
    }

    // Prevent self-modification (admins can't revoke their own admin status)
    if (userId === user.id) {
      return NextResponse.json(
        { error: "Cannot modify your own admin status" },
        { status: 400 },
      );
    }

    // Find the target user
    const targetProfile = await db.profile.findFirst({
      where: { userId },
    });

    if (!targetProfile) {
      return NextResponse.json({ error: "User not found" }, { status: 404 });
    }

    const action = grantAdmin ? "granting" : "revoking";
    const actionPast = grantAdmin ? "granted" : "revoked";

    console.log(
      `👑 [ADMIN] Admin ${adminProfile.email} is ${action} admin privileges ${grantAdmin ? "to" : "from"} ${targetProfile.email} (${userId})`,
    );

    // Update admin status in database
    await db.profile.update({
      where: { userId },
      data: {
        isAdmin: grantAdmin,
        updatedAt: new Date(),
      },
    });

    console.log(
      `🗄️ [ADMIN] Updated admin status for user ${userId} to ${grantAdmin}`,
    );

    // Log this significant action
    console.log(
      `✅ [ADMIN] Successfully ${actionPast} admin privileges ${grantAdmin ? "to" : "from"} ${targetProfile.email} by admin ${adminProfile.email}`,
    );

    return NextResponse.json({
      success: true,
      message: `Admin privileges ${actionPast} successfully`,
      updatedUser: {
        userId: targetProfile.userId,
        email: targetProfile.email,
        name: targetProfile.name,
        isAdmin: grantAdmin,
        action: actionPast,
      },
    });
  } catch (error) {
    console.error("Error toggling admin status:", error);
    trackSuspiciousActivity(request, "ADMIN_TOGGLE_ERROR");

    return NextResponse.json(
      {
        error: "Failed to update admin status",
        message: "Unable to modify admin privileges. Please try again later.",
      },
      { status: 500 },
    );
  }
}
=======
import { NextRequest, NextResponse } from "next/server";
import { currentUser } from "@clerk/nextjs/server";
import { db } from "@/lib/db";
import { rateLimitServer, trackSuspiciousActivity } from "@/lib/rate-limit";
import { strictCSRFValidation } from "@/lib/csrf";

export async function POST(request: NextRequest) {
  try {
    // CSRF protection for admin operations
    const csrfValid = await strictCSRFValidation(request);
    if (!csrfValid) {
      trackSuspiciousActivity(request, "ADMIN_TOGGLE_CSRF_VALIDATION_FAILED");
      return NextResponse.json(
        {
          error: "CSRF validation failed",
          message: "Invalid security token. Please refresh and try again.",
        },
        { status: 403 },
      );
    }

    // Rate limiting for admin operations
    const rateLimitResult = await rateLimitServer()(request);
    if (!rateLimitResult.success) {
      trackSuspiciousActivity(request, "ADMIN_TOGGLE_RATE_LIMIT_EXCEEDED");
      return rateLimitResult.error;
    }

    const user = await currentUser();

    if (!user) {
      return NextResponse.json({ error: "Not authenticated" }, { status: 401 });
    }

    // Find the admin's profile and check admin status
    const adminProfile = await db.profile.findFirst({
      where: { userId: user.id },
    });

    if (!adminProfile || !adminProfile.isAdmin) {
      trackSuspiciousActivity(request, "NON_ADMIN_TOGGLE_ATTEMPT");
      return NextResponse.json(
        { error: "Admin access required" },
        { status: 403 },
      );
    }

    const { userId, grantAdmin } = await request.json();

    if (!userId || typeof grantAdmin !== "boolean") {
      return NextResponse.json(
        { error: "User ID and grantAdmin boolean are required" },
        { status: 400 },
      );
    }

    // Prevent self-modification (admins can't revoke their own admin status)
    if (userId === user.id) {
      return NextResponse.json(
        { error: "Cannot modify your own admin status" },
        { status: 400 },
      );
    }

    // Find the target user
    const targetProfile = await db.profile.findFirst({
      where: { userId },
    });

    if (!targetProfile) {
      return NextResponse.json({ error: "User not found" }, { status: 404 });
    }

    const action = grantAdmin ? "granting" : "revoking";
    const actionPast = grantAdmin ? "granted" : "revoked";

    console.log(
      `👑 [ADMIN] Admin ${adminProfile.email} is ${action} admin privileges ${grantAdmin ? "to" : "from"} ${targetProfile.email} (${userId})`,
    );

    // Update admin status in database
    await db.profile.update({
      where: { userId },
      data: {
        isAdmin: grantAdmin,
        updatedAt: new Date(),
      },
    });

    console.log(
      `🗄️ [ADMIN] Updated admin status for user ${userId} to ${grantAdmin}`,
    );

    // Log this significant action
    console.log(
      `✅ [ADMIN] Successfully ${actionPast} admin privileges ${grantAdmin ? "to" : "from"} ${targetProfile.email} by admin ${adminProfile.email}`,
    );

    return NextResponse.json({
      success: true,
      message: `Admin privileges ${actionPast} successfully`,
      updatedUser: {
        userId: targetProfile.userId,
        email: targetProfile.email,
        name: targetProfile.name,
        isAdmin: grantAdmin,
        action: actionPast,
      },
    });
  } catch (error) {
    console.error("Error toggling admin status:", error);
    trackSuspiciousActivity(request, "ADMIN_TOGGLE_ERROR");

    return NextResponse.json(
      {
        error: "Failed to update admin status",
        message: "Unable to modify admin privileges. Please try again later.",
      },
      { status: 500 },
    );
  }
}
>>>>>>> 6ef40c81
<|MERGE_RESOLUTION|>--- conflicted
+++ resolved
@@ -1,135 +1,10 @@
-<<<<<<< HEAD
 import { NextRequest, NextResponse } from "next/server";
 import { currentUser } from "@clerk/nextjs/server";
 import { db } from "@/lib/db";
 import { rateLimitServer, trackSuspiciousActivity } from "@/lib/rate-limit";
 import { strictCSRFValidation } from "@/lib/csrf";
 
-
-// Mark this route as dynamic to prevent static generation
 export const dynamic = 'force-dynamic';
-export async function POST(request: NextRequest) {
-  try {
-    // CSRF protection for admin operations
-    const csrfValid = await strictCSRFValidation(request);
-    if (!csrfValid) {
-      trackSuspiciousActivity(request, "ADMIN_TOGGLE_CSRF_VALIDATION_FAILED");
-      return NextResponse.json(
-        {
-          error: "CSRF validation failed",
-          message: "Invalid security token. Please refresh and try again.",
-        },
-        { status: 403 },
-      );
-    }
-
-    // Rate limiting for admin operations
-    const rateLimitResult = await rateLimitServer()(request);
-    if (!rateLimitResult.success) {
-      trackSuspiciousActivity(request, "ADMIN_TOGGLE_RATE_LIMIT_EXCEEDED");
-      return rateLimitResult.error;
-    }
-
-    const user = await currentUser();
-
-    if (!user) {
-      return NextResponse.json({ error: "Not authenticated" }, { status: 401 });
-    }
-
-    // Find the admin's profile and check admin status
-    const adminProfile = await db.profile.findFirst({
-      where: { userId: user.id },
-    });
-
-    if (!adminProfile || !adminProfile.isAdmin) {
-      trackSuspiciousActivity(request, "NON_ADMIN_TOGGLE_ATTEMPT");
-      return NextResponse.json(
-        { error: "Admin access required" },
-        { status: 403 },
-      );
-    }
-
-    const { userId, grantAdmin } = await request.json();
-
-    if (!userId || typeof grantAdmin !== "boolean") {
-      return NextResponse.json(
-        { error: "User ID and grantAdmin boolean are required" },
-        { status: 400 },
-      );
-    }
-
-    // Prevent self-modification (admins can't revoke their own admin status)
-    if (userId === user.id) {
-      return NextResponse.json(
-        { error: "Cannot modify your own admin status" },
-        { status: 400 },
-      );
-    }
-
-    // Find the target user
-    const targetProfile = await db.profile.findFirst({
-      where: { userId },
-    });
-
-    if (!targetProfile) {
-      return NextResponse.json({ error: "User not found" }, { status: 404 });
-    }
-
-    const action = grantAdmin ? "granting" : "revoking";
-    const actionPast = grantAdmin ? "granted" : "revoked";
-
-    console.log(
-      `👑 [ADMIN] Admin ${adminProfile.email} is ${action} admin privileges ${grantAdmin ? "to" : "from"} ${targetProfile.email} (${userId})`,
-    );
-
-    // Update admin status in database
-    await db.profile.update({
-      where: { userId },
-      data: {
-        isAdmin: grantAdmin,
-        updatedAt: new Date(),
-      },
-    });
-
-    console.log(
-      `🗄️ [ADMIN] Updated admin status for user ${userId} to ${grantAdmin}`,
-    );
-
-    // Log this significant action
-    console.log(
-      `✅ [ADMIN] Successfully ${actionPast} admin privileges ${grantAdmin ? "to" : "from"} ${targetProfile.email} by admin ${adminProfile.email}`,
-    );
-
-    return NextResponse.json({
-      success: true,
-      message: `Admin privileges ${actionPast} successfully`,
-      updatedUser: {
-        userId: targetProfile.userId,
-        email: targetProfile.email,
-        name: targetProfile.name,
-        isAdmin: grantAdmin,
-        action: actionPast,
-      },
-    });
-  } catch (error) {
-    console.error("Error toggling admin status:", error);
-    trackSuspiciousActivity(request, "ADMIN_TOGGLE_ERROR");
-
-    return NextResponse.json(
-      {
-        error: "Failed to update admin status",
-        message: "Unable to modify admin privileges. Please try again later.",
-      },
-      { status: 500 },
-    );
-  }
-}
-=======
-import { NextRequest, NextResponse } from "next/server";
-import { currentUser } from "@clerk/nextjs/server";
-import { db } from "@/lib/db";
-import { rateLimitServer, trackSuspiciousActivity } from "@/lib/rate-limit";
-import { strictCSRFValidation } from "@/lib/csrf";
 
 export async function POST(request: NextRequest) {
   try {
@@ -246,5 +121,4 @@
       { status: 500 },
     );
   }
-}
->>>>>>> 6ef40c81
+}