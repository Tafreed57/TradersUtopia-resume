<<<<<<< HEAD
import { NextRequest, NextResponse } from 'next/server';
import { currentUser } from '@clerk/nextjs/server';
import { db } from '@/lib/db';
import { rateLimitServer, trackSuspiciousActivity } from '@/lib/rate-limit';
import { strictCSRFValidation } from '@/lib/csrf';
import Stripe from 'stripe';


// Mark this route as dynamic to prevent static generation
export const dynamic = 'force-dynamic';
export async function POST(request: NextRequest) {
  const stripe = new Stripe(process.env.STRIPE_SECRET_KEY!);
  try {
    // CSRF protection for admin operations
    const csrfValid = await strictCSRFValidation(request);
    if (!csrfValid) {
      trackSuspiciousActivity(request, 'ADMIN_CANCEL_CSRF_VALIDATION_FAILED');
      return NextResponse.json(
        {
          error: 'CSRF validation failed',
          message: 'Invalid security token. Please refresh and try again.',
        },
        { status: 403 }
      );
    }

    // Rate limiting for admin operations
    const rateLimitResult = await rateLimitServer()(request);
    if (!rateLimitResult.success) {
      trackSuspiciousActivity(request, 'ADMIN_CANCEL_RATE_LIMIT_EXCEEDED');
      return rateLimitResult.error;
    }

    const user = await currentUser();

    if (!user) {
      return NextResponse.json({ error: 'Not authenticated' }, { status: 401 });
    }

    // Find the admin's profile and check admin status
    const adminProfile = await db.profile.findFirst({
      where: { userId: user.id },
    });

    if (!adminProfile || !adminProfile.isAdmin) {
      trackSuspiciousActivity(request, 'NON_ADMIN_CANCEL_ATTEMPT');
      return NextResponse.json(
        { error: 'Admin access required' },
        { status: 403 }
      );
    }

    const { userId } = await request.json();

    if (!userId) {
      return NextResponse.json(
        { error: 'User ID is required' },
        { status: 400 }
      );
    }

    // Find the user and their subscription
    const targetProfile = await db.profile.findFirst({
      where: { userId },
    });

    if (!targetProfile) {
      return NextResponse.json({ error: 'User not found' }, { status: 404 });
    }

    if (
      targetProfile.subscriptionStatus === 'FREE' ||
      !targetProfile.stripeCustomerId
    ) {
      return NextResponse.json(
        { error: 'User has no active subscription' },
        { status: 400 }
      );
    }

    console.log(
      `🚫 [ADMIN] Admin ${adminProfile.email} is cancelling subscription for ${targetProfile.email} (${userId})`
    );

    // Cancel subscription in Stripe
    try {
      // Find and cancel active subscriptions for this customer
      const subscriptions = await stripe.subscriptions.list({
        customer: targetProfile.stripeCustomerId,
        status: 'active',
        limit: 10,
      });

      let cancelledSubscriptionId = '';
      for (const subscription of subscriptions.data) {
        await stripe.subscriptions.cancel(subscription.id);
        cancelledSubscriptionId = subscription.id;
        console.log(
          `💳 [ADMIN] Cancelled Stripe subscription ${subscription.id}`
        );
      }
    } catch (stripeError) {
      console.error(
        `Failed to cancel Stripe subscription for user ${userId}:`,
        stripeError
      );
      return NextResponse.json(
        {
          error: 'Failed to cancel subscription in Stripe',
          message:
            'Unable to process subscription cancellation. Please try again.',
        },
        { status: 500 }
      );
    }

    // Update subscription status in database
    await db.profile.update({
      where: { userId },
      data: {
        subscriptionStatus: 'CANCELLED',
        subscriptionEnd: new Date(),
        updatedAt: new Date(),
      },
    });

    console.log(
      `🗄️ [ADMIN] Updated database subscription status to cancelled for user ${userId}`
    );

    console.log(
      `✅ [ADMIN] Successfully cancelled subscription for ${targetProfile.email} by admin ${adminProfile.email}`
    );

    return NextResponse.json({
      success: true,
      message: 'User subscription has been cancelled',
      cancelledSubscription: {
        userId: targetProfile.userId,
        email: targetProfile.email,
        name: targetProfile.name,
        customerId: targetProfile.stripeCustomerId,
      },
    });
  } catch (error) {
    console.error('Error cancelling subscription:', error);
    trackSuspiciousActivity(request, 'ADMIN_CANCEL_ERROR');

    return NextResponse.json(
      {
        error: 'Failed to cancel subscription',
        message: 'Unable to cancel user subscription. Please try again later.',
      },
      { status: 500 }
    );
  }
}
=======
import { NextRequest, NextResponse } from "next/server";
import { currentUser } from "@clerk/nextjs/server";
import { db } from "@/lib/db";
import { rateLimitServer, trackSuspiciousActivity } from "@/lib/rate-limit";
import { strictCSRFValidation } from "@/lib/csrf";
import Stripe from "stripe";

const stripe = new Stripe(process.env.STRIPE_SECRET_KEY!, {
  apiVersion: "2025-05-28.basil",
});

export async function POST(request: NextRequest) {
  try {
    // CSRF protection for admin operations
    const csrfValid = await strictCSRFValidation(request);
    if (!csrfValid) {
      trackSuspiciousActivity(request, "ADMIN_CANCEL_CSRF_VALIDATION_FAILED");
      return NextResponse.json(
        {
          error: "CSRF validation failed",
          message: "Invalid security token. Please refresh and try again.",
        },
        { status: 403 },
      );
    }

    // Rate limiting for admin operations
    const rateLimitResult = await rateLimitServer()(request);
    if (!rateLimitResult.success) {
      trackSuspiciousActivity(request, "ADMIN_CANCEL_RATE_LIMIT_EXCEEDED");
      return rateLimitResult.error;
    }

    const user = await currentUser();

    if (!user) {
      return NextResponse.json({ error: "Not authenticated" }, { status: 401 });
    }

    // Find the admin's profile and check admin status
    const adminProfile = await db.profile.findFirst({
      where: { userId: user.id },
    });

    if (!adminProfile || !adminProfile.isAdmin) {
      trackSuspiciousActivity(request, "NON_ADMIN_CANCEL_ATTEMPT");
      return NextResponse.json(
        { error: "Admin access required" },
        { status: 403 },
      );
    }

    const { userId } = await request.json();

    if (!userId) {
      return NextResponse.json(
        { error: "User ID is required" },
        { status: 400 },
      );
    }

    // Find the user and their subscription
    const targetProfile = await db.profile.findFirst({
      where: { userId },
    });

    if (!targetProfile) {
      return NextResponse.json({ error: "User not found" }, { status: 404 });
    }

    if (
      targetProfile.subscriptionStatus === "FREE" ||
      !targetProfile.stripeCustomerId
    ) {
      return NextResponse.json(
        { error: "User has no active subscription" },
        { status: 400 },
      );
    }

    console.log(
      `🚫 [ADMIN] Admin ${adminProfile.email} is cancelling subscription for ${targetProfile.email} (${userId})`,
    );

    // Cancel subscription in Stripe
    try {
      // Find and cancel active subscriptions for this customer
      const subscriptions = await stripe.subscriptions.list({
        customer: targetProfile.stripeCustomerId,
        status: "active",
        limit: 10,
      });

      let cancelledSubscriptionId = "";
      for (const subscription of subscriptions.data) {
        await stripe.subscriptions.cancel(subscription.id);
        cancelledSubscriptionId = subscription.id;
        console.log(
          `💳 [ADMIN] Cancelled Stripe subscription ${subscription.id}`,
        );
      }
    } catch (stripeError) {
      console.error(
        `Failed to cancel Stripe subscription for user ${userId}:`,
        stripeError,
      );
      return NextResponse.json(
        {
          error: "Failed to cancel subscription in Stripe",
          message:
            "Unable to process subscription cancellation. Please try again.",
        },
        { status: 500 },
      );
    }

    // Update subscription status in database
    await db.profile.update({
      where: { userId },
      data: {
        subscriptionStatus: "CANCELLED",
        subscriptionEnd: new Date(),
        updatedAt: new Date(),
      },
    });

    console.log(
      `🗄️ [ADMIN] Updated database subscription status to cancelled for user ${userId}`,
    );

    console.log(
      `✅ [ADMIN] Successfully cancelled subscription for ${targetProfile.email} by admin ${adminProfile.email}`,
    );

    return NextResponse.json({
      success: true,
      message: "User subscription has been cancelled",
      cancelledSubscription: {
        userId: targetProfile.userId,
        email: targetProfile.email,
        name: targetProfile.name,
        customerId: targetProfile.stripeCustomerId,
      },
    });
  } catch (error) {
    console.error("Error cancelling subscription:", error);
    trackSuspiciousActivity(request, "ADMIN_CANCEL_ERROR");

    return NextResponse.json(
      {
        error: "Failed to cancel subscription",
        message: "Unable to cancel user subscription. Please try again later.",
      },
      { status: 500 },
    );
  }
}
>>>>>>> 6ef40c81
<|MERGE_RESOLUTION|>--- conflicted
+++ resolved
@@ -1,162 +1,3 @@
-<<<<<<< HEAD
-import { NextRequest, NextResponse } from 'next/server';
-import { currentUser } from '@clerk/nextjs/server';
-import { db } from '@/lib/db';
-import { rateLimitServer, trackSuspiciousActivity } from '@/lib/rate-limit';
-import { strictCSRFValidation } from '@/lib/csrf';
-import Stripe from 'stripe';
-
-
-// Mark this route as dynamic to prevent static generation
-export const dynamic = 'force-dynamic';
-export async function POST(request: NextRequest) {
-  const stripe = new Stripe(process.env.STRIPE_SECRET_KEY!);
-  try {
-    // CSRF protection for admin operations
-    const csrfValid = await strictCSRFValidation(request);
-    if (!csrfValid) {
-      trackSuspiciousActivity(request, 'ADMIN_CANCEL_CSRF_VALIDATION_FAILED');
-      return NextResponse.json(
-        {
-          error: 'CSRF validation failed',
-          message: 'Invalid security token. Please refresh and try again.',
-        },
-        { status: 403 }
-      );
-    }
-
-    // Rate limiting for admin operations
-    const rateLimitResult = await rateLimitServer()(request);
-    if (!rateLimitResult.success) {
-      trackSuspiciousActivity(request, 'ADMIN_CANCEL_RATE_LIMIT_EXCEEDED');
-      return rateLimitResult.error;
-    }
-
-    const user = await currentUser();
-
-    if (!user) {
-      return NextResponse.json({ error: 'Not authenticated' }, { status: 401 });
-    }
-
-    // Find the admin's profile and check admin status
-    const adminProfile = await db.profile.findFirst({
-      where: { userId: user.id },
-    });
-
-    if (!adminProfile || !adminProfile.isAdmin) {
-      trackSuspiciousActivity(request, 'NON_ADMIN_CANCEL_ATTEMPT');
-      return NextResponse.json(
-        { error: 'Admin access required' },
-        { status: 403 }
-      );
-    }
-
-    const { userId } = await request.json();
-
-    if (!userId) {
-      return NextResponse.json(
-        { error: 'User ID is required' },
-        { status: 400 }
-      );
-    }
-
-    // Find the user and their subscription
-    const targetProfile = await db.profile.findFirst({
-      where: { userId },
-    });
-
-    if (!targetProfile) {
-      return NextResponse.json({ error: 'User not found' }, { status: 404 });
-    }
-
-    if (
-      targetProfile.subscriptionStatus === 'FREE' ||
-      !targetProfile.stripeCustomerId
-    ) {
-      return NextResponse.json(
-        { error: 'User has no active subscription' },
-        { status: 400 }
-      );
-    }
-
-    console.log(
-      `🚫 [ADMIN] Admin ${adminProfile.email} is cancelling subscription for ${targetProfile.email} (${userId})`
-    );
-
-    // Cancel subscription in Stripe
-    try {
-      // Find and cancel active subscriptions for this customer
-      const subscriptions = await stripe.subscriptions.list({
-        customer: targetProfile.stripeCustomerId,
-        status: 'active',
-        limit: 10,
-      });
-
-      let cancelledSubscriptionId = '';
-      for (const subscription of subscriptions.data) {
-        await stripe.subscriptions.cancel(subscription.id);
-        cancelledSubscriptionId = subscription.id;
-        console.log(
-          `💳 [ADMIN] Cancelled Stripe subscription ${subscription.id}`
-        );
-      }
-    } catch (stripeError) {
-      console.error(
-        `Failed to cancel Stripe subscription for user ${userId}:`,
-        stripeError
-      );
-      return NextResponse.json(
-        {
-          error: 'Failed to cancel subscription in Stripe',
-          message:
-            'Unable to process subscription cancellation. Please try again.',
-        },
-        { status: 500 }
-      );
-    }
-
-    // Update subscription status in database
-    await db.profile.update({
-      where: { userId },
-      data: {
-        subscriptionStatus: 'CANCELLED',
-        subscriptionEnd: new Date(),
-        updatedAt: new Date(),
-      },
-    });
-
-    console.log(
-      `🗄️ [ADMIN] Updated database subscription status to cancelled for user ${userId}`
-    );
-
-    console.log(
-      `✅ [ADMIN] Successfully cancelled subscription for ${targetProfile.email} by admin ${adminProfile.email}`
-    );
-
-    return NextResponse.json({
-      success: true,
-      message: 'User subscription has been cancelled',
-      cancelledSubscription: {
-        userId: targetProfile.userId,
-        email: targetProfile.email,
-        name: targetProfile.name,
-        customerId: targetProfile.stripeCustomerId,
-      },
-    });
-  } catch (error) {
-    console.error('Error cancelling subscription:', error);
-    trackSuspiciousActivity(request, 'ADMIN_CANCEL_ERROR');
-
-    return NextResponse.json(
-      {
-        error: 'Failed to cancel subscription',
-        message: 'Unable to cancel user subscription. Please try again later.',
-      },
-      { status: 500 }
-    );
-  }
-}
-=======
 import { NextRequest, NextResponse } from "next/server";
 import { currentUser } from "@clerk/nextjs/server";
 import { db } from "@/lib/db";
@@ -164,12 +5,15 @@
 import { strictCSRFValidation } from "@/lib/csrf";
 import Stripe from "stripe";
 
-const stripe = new Stripe(process.env.STRIPE_SECRET_KEY!, {
+
+
+export const dynamic = 'force-dynamic';
+
+export async function POST(request: NextRequest) {
+  const stripe = new Stripe(process.env.STRIPE_SECRET_KEY!, {
   apiVersion: "2025-05-28.basil",
 });
-
-export async function POST(request: NextRequest) {
-  try {
+try {
     // CSRF protection for admin operations
     const csrfValid = await strictCSRFValidation(request);
     if (!csrfValid) {
@@ -313,5 +157,4 @@
       { status: 500 },
     );
   }
-}
->>>>>>> 6ef40c81
+}