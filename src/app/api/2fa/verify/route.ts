--- conflicted
+++ resolved
@@ -1,4 +1,3 @@
-<<<<<<< HEAD
 import { NextRequest, NextResponse } from "next/server";
 import { currentUser } from "@clerk/nextjs/server";
 import { db } from "@/lib/db";
@@ -11,166 +10,7 @@
   secureTextInput,
 } from "@/lib/validation";
 
-
-// Mark this route as dynamic to prevent static generation
 export const dynamic = 'force-dynamic';
-export async function POST(request: NextRequest) {
-  try {
-    // ✅ SECURITY: Rate limiting for 2FA operations
-    const rateLimitResult = await rateLimit2FA()(request);
-    if (!rateLimitResult.success) {
-      trackSuspiciousActivity(request, "2FA_RATE_LIMIT_EXCEEDED");
-      return rateLimitResult.error;
-    }
-
-    // ✅ SECURITY: Authentication check
-    const user = await currentUser();
-    if (!user) {
-      trackSuspiciousActivity(request, "UNAUTHENTICATED_2FA_ACCESS");
-      return NextResponse.json({ error: "Not authenticated" }, { status: 401 });
-    }
-
-    // ✅ SECURITY: Input validation
-    const validationResult = await validateInput(twoFactorCodeSchema)(request);
-    if (!validationResult.success) {
-      trackSuspiciousActivity(request, "INVALID_2FA_INPUT");
-      return validationResult.error;
-    }
-
-    const { code } = validationResult.data;
-
-    // ✅ SECURITY: Sanitize code input
-    const codeCheck = secureTextInput(code);
-    if (codeCheck.threats.length) {
-      console.warn(
-        `🚨 [SECURITY] Suspicious 2FA code input: ${codeCheck.threats.join(", ")}`,
-      );
-      trackSuspiciousActivity(request, "SUSPICIOUS_2FA_INPUT");
-      return NextResponse.json(
-        {
-          error: "Invalid code format",
-          message: "The code contains invalid characters",
-        },
-        { status: 400 },
-      );
-    }
-
-    // Find the user's profile
-    const profile = await db.profile.findFirst({
-      where: { userId: user.id },
-    });
-
-    if (!profile) {
-      trackSuspiciousActivity(request, "2FA_PROFILE_NOT_FOUND");
-      return NextResponse.json({ error: "Profile not found" }, { status: 404 });
-    }
-
-    if (!profile.twoFactorSecret) {
-      trackSuspiciousActivity(request, "2FA_NOT_SETUP");
-      return NextResponse.json(
-        {
-          error: "2FA not set up. Please set up 2FA first.",
-          message:
-            "Two-factor authentication must be configured before verification",
-        },
-        { status: 400 },
-      );
-    }
-
-    // ✅ SECURITY: Verify the code with enhanced logging
-    const totp = new TOTP({
-      issuer: "TradersUtopia",
-      label: `${profile.name} (${profile.email})`,
-      algorithm: "SHA1",
-      digits: 6,
-      period: 30,
-      secret: profile.twoFactorSecret,
-    });
-
-    const isValid = totp.validate({ token: code, window: 1 });
-
-    if (!isValid) {
-      trackSuspiciousActivity(request, "INVALID_2FA_CODE");
-      console.warn(
-        `🚨 [2FA] Invalid verification attempt for user: ${profile.email}`,
-      );
-      return NextResponse.json(
-        {
-          error: "Invalid code",
-          message: "The verification code is incorrect or has expired",
-        },
-        { status: 400 },
-      );
-    }
-
-    // Generate backup codes
-    const backupCodes = Array.from({ length: 8 }, () =>
-      Math.random().toString(36).substring(2, 10).toUpperCase(),
-    );
-
-    // ✅ SECURITY: Enable 2FA with comprehensive logging
-    await db.profile.update({
-      where: { id: profile.id },
-      data: {
-        twoFactorEnabled: true,
-        backupCodes,
-      },
-    });
-
-    // Create security notification
-    await createNotification({
-      userId: user.id,
-      type: "SECURITY",
-      title: "2FA Enabled",
-      message:
-        "Two-factor authentication has been successfully enabled on your account.",
-    });
-
-    // ✅ SECURITY: Log successful 2FA enablement
-    console.log(
-      `🔒 [2FA] Two-factor authentication enabled for user: ${profile.email}`,
-    );
-    console.log(
-      `📍 [2FA] IP: ${request.headers.get("x-forwarded-for") || "unknown"}`,
-    );
-    console.log(
-      `🖥️ [2FA] User Agent: ${request.headers.get("user-agent")?.slice(0, 100) || "unknown"}`,
-    );
-    console.log(`🔑 [2FA] Generated ${backupCodes.length} backup codes`);
-
-    return NextResponse.json({
-      success: true,
-      message: "2FA has been successfully enabled!",
-      backupCodes: backupCodes,
-      warning:
-        "Please save these backup codes in a secure location. They will not be shown again.",
-    });
-  } catch (error) {
-    console.error("❌ [2FA] 2FA verification error:", error);
-    trackSuspiciousActivity(request, "2FA_VERIFY_ERROR");
-
-    // ✅ SECURITY: Don't expose detailed error information
-    return NextResponse.json(
-      {
-        error: "Failed to verify 2FA",
-        message: "An error occurred during verification. Please try again.",
-      },
-      { status: 500 },
-    );
-  }
-}
-=======
-import { NextRequest, NextResponse } from "next/server";
-import { currentUser } from "@clerk/nextjs/server";
-import { db } from "@/lib/db";
-import { TOTP } from "otpauth";
-import { createNotification } from "@/lib/notifications";
-import { rateLimit2FA, trackSuspiciousActivity } from "@/lib/rate-limit";
-import {
-  validateInput,
-  twoFactorCodeSchema,
-  secureTextInput,
-} from "@/lib/validation";
 
 export async function POST(request: NextRequest) {
   try {
@@ -316,5 +156,4 @@
       { status: 500 },
     );
   }
-}
->>>>>>> 6ef40c81
+}