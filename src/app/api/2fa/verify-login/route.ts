--- conflicted
+++ resolved
@@ -1,4 +1,3 @@
-<<<<<<< HEAD
 import { NextRequest, NextResponse } from "next/server";
 import { currentUser } from "@clerk/nextjs/server";
 import { db } from "@/lib/db";
@@ -11,191 +10,7 @@
   secureTextInput,
 } from "@/lib/validation";
 
-
-// Mark this route as dynamic to prevent static generation
 export const dynamic = 'force-dynamic';
-export async function POST(request: NextRequest) {
-  try {
-    // ✅ SECURITY: Rate limiting for 2FA login operations
-    const rateLimitResult = await rateLimit2FA()(request);
-    if (!rateLimitResult.success) {
-      trackSuspiciousActivity(request, "2FA_LOGIN_RATE_LIMIT_EXCEEDED");
-      return rateLimitResult.error;
-    }
-
-    // ✅ SECURITY: Authentication check
-    const user = await currentUser();
-    if (!user) {
-      trackSuspiciousActivity(request, "UNAUTHENTICATED_2FA_LOGIN");
-      return NextResponse.json({ error: "Unauthorized" }, { status: 401 });
-    }
-
-    // ✅ SECURITY: Input validation
-    const validationResult = await validateInput(twoFactorLoginSchema)(request);
-    if (!validationResult.success) {
-      trackSuspiciousActivity(request, "INVALID_2FA_LOGIN_INPUT");
-      return validationResult.error;
-    }
-
-    const { code } = validationResult.data;
-
-    // ✅ SECURITY: Sanitize code input
-    const codeCheck = secureTextInput(code);
-    if (codeCheck.threats.length) {
-      console.warn(
-        `🚨 [SECURITY] Suspicious 2FA login code input: ${codeCheck.threats.join(", ")}`,
-      );
-      trackSuspiciousActivity(request, "SUSPICIOUS_2FA_LOGIN_INPUT");
-      return NextResponse.json(
-        {
-          error: "Invalid code format",
-          message: "The code contains invalid characters",
-        },
-        { status: 400 },
-      );
-    }
-
-    // Get the user's profile
-    const profile = await db.profile.findUnique({
-      where: {
-        userId: user.id,
-      },
-    });
-
-    if (!profile) {
-      trackSuspiciousActivity(request, "2FA_LOGIN_PROFILE_NOT_FOUND");
-      return NextResponse.json({ error: "Profile not found" }, { status: 404 });
-    }
-
-    if (!profile.twoFactorEnabled || !profile.twoFactorSecret) {
-      trackSuspiciousActivity(request, "2FA_LOGIN_NOT_ENABLED");
-      return NextResponse.json(
-        {
-          error: "2FA not enabled for this account",
-          message:
-            "Two-factor authentication must be enabled before login verification",
-        },
-        { status: 400 },
-      );
-    }
-
-    // ✅ SECURITY: Enhanced TOTP verification with comprehensive logging
-    const totp = new OTPAuth.TOTP({
-      secret: profile.twoFactorSecret,
-      digits: 6,
-      period: 30,
-    });
-
-    const delta = totp.validate({ token: code, window: 1 });
-
-    if (delta === null) {
-      // Check if it's a backup code
-      if (profile.backupCodes && profile.backupCodes.includes(code)) {
-        // Remove the used backup code
-        const updatedBackupCodes = profile.backupCodes.filter(
-          (backupCode) => backupCode !== code,
-        );
-
-        await db.profile.update({
-          where: { id: profile.id },
-          data: {
-            backupCodes: updatedBackupCodes,
-          },
-        });
-
-        // Set secure 2FA verification cookie
-        const cookieStore = cookies();
-        cookieStore.set("2fa-verified", "true", {
-          httpOnly: true, // ✅ SECURE: Prevent XSS attacks by blocking JavaScript access
-          secure: process.env.NODE_ENV === "production",
-          sameSite: "strict", // ✅ SECURE: Prevent CSRF attacks
-          maxAge: 60 * 60 * 8, // ✅ SECURE: Reduced to 8 hours for better security
-          path: "/", // Ensure cookie is available site-wide
-        });
-
-        // ✅ SECURITY: Log successful backup code usage
-        console.log(
-          `🔑 [2FA-LOGIN] Backup code used successfully by user: ${profile.email}`,
-        );
-        console.log(
-          `📍 [2FA-LOGIN] IP: ${request.headers.get("x-forwarded-for") || "unknown"}`,
-        );
-        console.log(
-          `🔢 [2FA-LOGIN] Remaining backup codes: ${updatedBackupCodes.length}`,
-        );
-
-        return NextResponse.json({
-          success: true,
-          message: "2FA verified with backup code",
-          backupCodeUsed: true,
-          remainingBackupCodes: updatedBackupCodes.length,
-        });
-      }
-
-      trackSuspiciousActivity(request, "INVALID_2FA_LOGIN_CODE");
-      console.warn(
-        `🚨 [2FA-LOGIN] Invalid code attempt for user: ${profile.email}`,
-      );
-      return NextResponse.json(
-        {
-          error: "Invalid authentication code",
-          message: "The code is incorrect or has expired",
-        },
-        { status: 400 },
-      );
-    }
-
-    // Set secure 2FA verification cookie for the session
-    const cookieStore = cookies();
-    cookieStore.set("2fa-verified", "true", {
-      httpOnly: true, // ✅ SECURE: Prevent XSS attacks by blocking JavaScript access
-      secure: process.env.NODE_ENV === "production",
-      sameSite: "strict", // ✅ SECURE: Prevent CSRF attacks
-      maxAge: 60 * 60 * 8, // ✅ SECURE: Reduced to 8 hours for better security
-      path: "/", // Ensure cookie is available site-wide
-    });
-
-    // ✅ SECURITY: Log successful 2FA login verification
-    console.log(
-      `🔒 [2FA-LOGIN] Two-factor verification successful for user: ${profile.email}`,
-    );
-    console.log(
-      `📍 [2FA-LOGIN] IP: ${request.headers.get("x-forwarded-for") || "unknown"}`,
-    );
-    console.log(
-      `🖥️ [2FA-LOGIN] User Agent: ${request.headers.get("user-agent")?.slice(0, 100) || "unknown"}`,
-    );
-
-    return NextResponse.json({
-      success: true,
-      message: "2FA verification successful",
-      backupCodeUsed: false,
-    });
-  } catch (error) {
-    console.error("❌ [2FA-LOGIN] 2FA login verification error:", error);
-    trackSuspiciousActivity(request, "2FA_LOGIN_ERROR");
-
-    return NextResponse.json(
-      {
-        error: "Internal server error",
-        message: "An error occurred during verification. Please try again.",
-      },
-      { status: 500 },
-    );
-  }
-}
-=======
-import { NextRequest, NextResponse } from "next/server";
-import { currentUser } from "@clerk/nextjs/server";
-import { db } from "@/lib/db";
-import * as OTPAuth from "otpauth";
-import { cookies } from "next/headers";
-import { rateLimit2FA, trackSuspiciousActivity } from "@/lib/rate-limit";
-import {
-  validateInput,
-  twoFactorLoginSchema,
-  secureTextInput,
-} from "@/lib/validation";
 
 export async function POST(request: NextRequest) {
   try {
@@ -366,5 +181,4 @@
       { status: 500 },
     );
   }
-}
->>>>>>> 6ef40c81
+}