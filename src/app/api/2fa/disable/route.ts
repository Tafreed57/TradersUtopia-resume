<<<<<<< HEAD
import { NextRequest, NextResponse } from "next/server";
import { currentUser } from "@clerk/nextjs/server";
import { db } from "@/lib/db";
import { TOTP } from "otpauth";
import { createNotification } from "@/lib/notifications";
import { rateLimit2FA, trackSuspiciousActivity } from "@/lib/rate-limit";
import {
  validateInput,
  twoFactorCodeSchema,
  secureTextInput,
} from "@/lib/validation";


// Mark this route as dynamic to prevent static generation
export const dynamic = 'force-dynamic';
export async function POST(request: NextRequest) {
  try {
    // ✅ SECURITY: Rate limiting for 2FA operations
    const rateLimitResult = await rateLimit2FA()(request);
    if (!rateLimitResult.success) {
      trackSuspiciousActivity(request, "2FA_DISABLE_RATE_LIMIT_EXCEEDED");
      return rateLimitResult.error;
    }

    // ✅ SECURITY: Authentication check
    const user = await currentUser();
    if (!user) {
      trackSuspiciousActivity(request, "UNAUTHENTICATED_2FA_DISABLE");
      return NextResponse.json({ error: "Not authenticated" }, { status: 401 });
    }

    // ✅ SECURITY: Input validation
    const validationResult = await validateInput(twoFactorCodeSchema)(request);
    if (!validationResult.success) {
      trackSuspiciousActivity(request, "INVALID_2FA_DISABLE_INPUT");
      return validationResult.error;
    }

    const { code } = validationResult.data;

    // ✅ SECURITY: Sanitize code input
    const codeCheck = secureTextInput(code);
    if (codeCheck.threats.length) {
      console.warn(
        `🚨 [SECURITY] Suspicious 2FA disable code: ${codeCheck.threats.join(", ")}`,
      );
      trackSuspiciousActivity(request, "SUSPICIOUS_2FA_DISABLE_INPUT");
      return NextResponse.json(
        {
          error: "Invalid code format",
          message: "The code contains invalid characters",
        },
        { status: 400 },
      );
    }

    // Find the user's profile
    const profile = await db.profile.findFirst({
      where: { userId: user.id },
    });

    if (!profile) {
      trackSuspiciousActivity(request, "2FA_DISABLE_PROFILE_NOT_FOUND");
      return NextResponse.json({ error: "Profile not found" }, { status: 404 });
    }

    if (!profile.twoFactorEnabled || !profile.twoFactorSecret) {
      trackSuspiciousActivity(request, "2FA_DISABLE_NOT_ENABLED");
      return NextResponse.json(
        {
          error: "2FA is not enabled",
          message:
            "Two-factor authentication is not currently enabled for this account",
        },
        { status: 400 },
      );
    }

    // ✅ SECURITY: Enhanced TOTP verification with logging
    const totp = new TOTP({
      issuer: "TradersUtopia",
      label: `${profile.name} (${profile.email})`,
      algorithm: "SHA1",
      digits: 6,
      period: 30,
      secret: profile.twoFactorSecret,
    });

    const isValid = totp.validate({ token: code, window: 1 });

    if (!isValid) {
      trackSuspiciousActivity(request, "INVALID_2FA_DISABLE_CODE");
      console.warn(
        `🚨 [2FA-DISABLE] Invalid code attempt for user: ${profile.email}`,
      );
      return NextResponse.json(
        {
          error: "Invalid code",
          message: "The verification code is incorrect or has expired",
        },
        { status: 400 },
      );
    }

    // ✅ SECURITY: Enhanced database operation with error handling
    try {
      // Disable 2FA
      await db.profile.update({
        where: { id: profile.id },
        data: {
          twoFactorEnabled: false,
          twoFactorSecret: null,
          backupCodes: [],
        },
      });
    } catch (dbError) {
      console.error("❌ [2FA-DISABLE] Database update error:", dbError);
      trackSuspiciousActivity(request, "2FA_DISABLE_DB_ERROR");

      return NextResponse.json(
        {
          error: "Failed to disable 2FA",
          message: "Database operation failed",
        },
        { status: 500 },
      );
    }

    // Create security notification
    try {
      await createNotification({
        userId: user.id,
        type: "SECURITY",
        title: "2FA Disabled",
        message: "Two-factor authentication has been disabled on your account.",
      });
    } catch (notificationError) {
      // Don't fail the operation if notification fails, just log it
      console.warn(
        "⚠️ [2FA-DISABLE] Failed to create notification:",
        notificationError,
      );
    }

    // ✅ SECURITY: Log successful 2FA disabling
    console.log(
      `🔒 [2FA-DISABLE] Two-factor authentication disabled for user: ${profile.email}`,
    );
    console.log(
      `📍 [2FA-DISABLE] IP: ${request.headers.get("x-forwarded-for") || "unknown"}`,
    );
    console.log(
      `🖥️ [2FA-DISABLE] User Agent: ${request.headers.get("user-agent")?.slice(0, 100) || "unknown"}`,
    );
    console.log(
      `⚠️ [2FA-DISABLE] Security Warning: Account now less secure without 2FA`,
    );

    return NextResponse.json({
      success: true,
      message: "2FA has been successfully disabled.",
      warning:
        "Your account is now less secure without two-factor authentication. Consider re-enabling it soon.",
    });
  } catch (error) {
    console.error("❌ [2FA-DISABLE] 2FA disable error:", error);
    trackSuspiciousActivity(request, "2FA_DISABLE_ERROR");

    return NextResponse.json(
      {
        error: "Failed to disable 2FA",
        message: "An internal error occurred. Please try again later.",
      },
      { status: 500 },
    );
  }
}
=======
import { NextRequest, NextResponse } from "next/server";
import { currentUser } from "@clerk/nextjs/server";
import { db } from "@/lib/db";
import { TOTP } from "otpauth";
import { createNotification } from "@/lib/notifications";
import { rateLimit2FA, trackSuspiciousActivity } from "@/lib/rate-limit";
import {
  validateInput,
  twoFactorCodeSchema,
  secureTextInput,
} from "@/lib/validation";

export async function POST(request: NextRequest) {
  try {
    // ✅ SECURITY: Rate limiting for 2FA operations
    const rateLimitResult = await rateLimit2FA()(request);
    if (!rateLimitResult.success) {
      trackSuspiciousActivity(request, "2FA_DISABLE_RATE_LIMIT_EXCEEDED");
      return rateLimitResult.error;
    }

    // ✅ SECURITY: Authentication check
    const user = await currentUser();
    if (!user) {
      trackSuspiciousActivity(request, "UNAUTHENTICATED_2FA_DISABLE");
      return NextResponse.json({ error: "Not authenticated" }, { status: 401 });
    }

    // ✅ SECURITY: Input validation
    const validationResult = await validateInput(twoFactorCodeSchema)(request);
    if (!validationResult.success) {
      trackSuspiciousActivity(request, "INVALID_2FA_DISABLE_INPUT");
      return validationResult.error;
    }

    const { code } = validationResult.data;

    // ✅ SECURITY: Sanitize code input
    const codeCheck = secureTextInput(code);
    if (codeCheck.threats.length) {
      console.warn(
        `🚨 [SECURITY] Suspicious 2FA disable code: ${codeCheck.threats.join(", ")}`,
      );
      trackSuspiciousActivity(request, "SUSPICIOUS_2FA_DISABLE_INPUT");
      return NextResponse.json(
        {
          error: "Invalid code format",
          message: "The code contains invalid characters",
        },
        { status: 400 },
      );
    }

    // Find the user's profile
    const profile = await db.profile.findFirst({
      where: { userId: user.id },
    });

    if (!profile) {
      trackSuspiciousActivity(request, "2FA_DISABLE_PROFILE_NOT_FOUND");
      return NextResponse.json({ error: "Profile not found" }, { status: 404 });
    }

    if (!profile.twoFactorEnabled || !profile.twoFactorSecret) {
      trackSuspiciousActivity(request, "2FA_DISABLE_NOT_ENABLED");
      return NextResponse.json(
        {
          error: "2FA is not enabled",
          message:
            "Two-factor authentication is not currently enabled for this account",
        },
        { status: 400 },
      );
    }

    // ✅ SECURITY: Enhanced TOTP verification with logging
    const totp = new TOTP({
      issuer: "TradersUtopia",
      label: `${profile.name} (${profile.email})`,
      algorithm: "SHA1",
      digits: 6,
      period: 30,
      secret: profile.twoFactorSecret,
    });

    const isValid = totp.validate({ token: code, window: 1 });

    if (!isValid) {
      trackSuspiciousActivity(request, "INVALID_2FA_DISABLE_CODE");
      console.warn(
        `🚨 [2FA-DISABLE] Invalid code attempt for user: ${profile.email}`,
      );
      return NextResponse.json(
        {
          error: "Invalid code",
          message: "The verification code is incorrect or has expired",
        },
        { status: 400 },
      );
    }

    // ✅ SECURITY: Enhanced database operation with error handling
    try {
      // Disable 2FA
      await db.profile.update({
        where: { id: profile.id },
        data: {
          twoFactorEnabled: false,
          twoFactorSecret: null,
          backupCodes: [],
        },
      });
    } catch (dbError) {
      console.error("❌ [2FA-DISABLE] Database update error:", dbError);
      trackSuspiciousActivity(request, "2FA_DISABLE_DB_ERROR");

      return NextResponse.json(
        {
          error: "Failed to disable 2FA",
          message: "Database operation failed",
        },
        { status: 500 },
      );
    }

    // Create security notification
    try {
      await createNotification({
        userId: user.id,
        type: "SECURITY",
        title: "2FA Disabled",
        message: "Two-factor authentication has been disabled on your account.",
      });
    } catch (notificationError) {
      // Don't fail the operation if notification fails, just log it
      console.warn(
        "⚠️ [2FA-DISABLE] Failed to create notification:",
        notificationError,
      );
    }

    // ✅ SECURITY: Log successful 2FA disabling
    console.log(
      `🔒 [2FA-DISABLE] Two-factor authentication disabled for user: ${profile.email}`,
    );
    console.log(
      `📍 [2FA-DISABLE] IP: ${request.headers.get("x-forwarded-for") || "unknown"}`,
    );
    console.log(
      `🖥️ [2FA-DISABLE] User Agent: ${request.headers.get("user-agent")?.slice(0, 100) || "unknown"}`,
    );
    console.log(
      `⚠️ [2FA-DISABLE] Security Warning: Account now less secure without 2FA`,
    );

    return NextResponse.json({
      success: true,
      message: "2FA has been successfully disabled.",
      warning:
        "Your account is now less secure without two-factor authentication. Consider re-enabling it soon.",
    });
  } catch (error) {
    console.error("❌ [2FA-DISABLE] 2FA disable error:", error);
    trackSuspiciousActivity(request, "2FA_DISABLE_ERROR");

    return NextResponse.json(
      {
        error: "Failed to disable 2FA",
        message: "An internal error occurred. Please try again later.",
      },
      { status: 500 },
    );
  }
}
>>>>>>> 6ef40c81
<|MERGE_RESOLUTION|>--- conflicted
+++ resolved
@@ -1,4 +1,3 @@
-<<<<<<< HEAD
 import { NextRequest, NextResponse } from "next/server";
 import { currentUser } from "@clerk/nextjs/server";
 import { db } from "@/lib/db";
@@ -11,8 +10,6 @@
   secureTextInput,
 } from "@/lib/validation";
 
-
-// Mark this route as dynamic to prevent static generation
 export const dynamic = 'force-dynamic';
 export async function POST(request: NextRequest) {
   try {
@@ -175,180 +172,4 @@
       { status: 500 },
     );
   }
-}
-=======
-import { NextRequest, NextResponse } from "next/server";
-import { currentUser } from "@clerk/nextjs/server";
-import { db } from "@/lib/db";
-import { TOTP } from "otpauth";
-import { createNotification } from "@/lib/notifications";
-import { rateLimit2FA, trackSuspiciousActivity } from "@/lib/rate-limit";
-import {
-  validateInput,
-  twoFactorCodeSchema,
-  secureTextInput,
-} from "@/lib/validation";
-
-export async function POST(request: NextRequest) {
-  try {
-    // ✅ SECURITY: Rate limiting for 2FA operations
-    const rateLimitResult = await rateLimit2FA()(request);
-    if (!rateLimitResult.success) {
-      trackSuspiciousActivity(request, "2FA_DISABLE_RATE_LIMIT_EXCEEDED");
-      return rateLimitResult.error;
-    }
-
-    // ✅ SECURITY: Authentication check
-    const user = await currentUser();
-    if (!user) {
-      trackSuspiciousActivity(request, "UNAUTHENTICATED_2FA_DISABLE");
-      return NextResponse.json({ error: "Not authenticated" }, { status: 401 });
-    }
-
-    // ✅ SECURITY: Input validation
-    const validationResult = await validateInput(twoFactorCodeSchema)(request);
-    if (!validationResult.success) {
-      trackSuspiciousActivity(request, "INVALID_2FA_DISABLE_INPUT");
-      return validationResult.error;
-    }
-
-    const { code } = validationResult.data;
-
-    // ✅ SECURITY: Sanitize code input
-    const codeCheck = secureTextInput(code);
-    if (codeCheck.threats.length) {
-      console.warn(
-        `🚨 [SECURITY] Suspicious 2FA disable code: ${codeCheck.threats.join(", ")}`,
-      );
-      trackSuspiciousActivity(request, "SUSPICIOUS_2FA_DISABLE_INPUT");
-      return NextResponse.json(
-        {
-          error: "Invalid code format",
-          message: "The code contains invalid characters",
-        },
-        { status: 400 },
-      );
-    }
-
-    // Find the user's profile
-    const profile = await db.profile.findFirst({
-      where: { userId: user.id },
-    });
-
-    if (!profile) {
-      trackSuspiciousActivity(request, "2FA_DISABLE_PROFILE_NOT_FOUND");
-      return NextResponse.json({ error: "Profile not found" }, { status: 404 });
-    }
-
-    if (!profile.twoFactorEnabled || !profile.twoFactorSecret) {
-      trackSuspiciousActivity(request, "2FA_DISABLE_NOT_ENABLED");
-      return NextResponse.json(
-        {
-          error: "2FA is not enabled",
-          message:
-            "Two-factor authentication is not currently enabled for this account",
-        },
-        { status: 400 },
-      );
-    }
-
-    // ✅ SECURITY: Enhanced TOTP verification with logging
-    const totp = new TOTP({
-      issuer: "TradersUtopia",
-      label: `${profile.name} (${profile.email})`,
-      algorithm: "SHA1",
-      digits: 6,
-      period: 30,
-      secret: profile.twoFactorSecret,
-    });
-
-    const isValid = totp.validate({ token: code, window: 1 });
-
-    if (!isValid) {
-      trackSuspiciousActivity(request, "INVALID_2FA_DISABLE_CODE");
-      console.warn(
-        `🚨 [2FA-DISABLE] Invalid code attempt for user: ${profile.email}`,
-      );
-      return NextResponse.json(
-        {
-          error: "Invalid code",
-          message: "The verification code is incorrect or has expired",
-        },
-        { status: 400 },
-      );
-    }
-
-    // ✅ SECURITY: Enhanced database operation with error handling
-    try {
-      // Disable 2FA
-      await db.profile.update({
-        where: { id: profile.id },
-        data: {
-          twoFactorEnabled: false,
-          twoFactorSecret: null,
-          backupCodes: [],
-        },
-      });
-    } catch (dbError) {
-      console.error("❌ [2FA-DISABLE] Database update error:", dbError);
-      trackSuspiciousActivity(request, "2FA_DISABLE_DB_ERROR");
-
-      return NextResponse.json(
-        {
-          error: "Failed to disable 2FA",
-          message: "Database operation failed",
-        },
-        { status: 500 },
-      );
-    }
-
-    // Create security notification
-    try {
-      await createNotification({
-        userId: user.id,
-        type: "SECURITY",
-        title: "2FA Disabled",
-        message: "Two-factor authentication has been disabled on your account.",
-      });
-    } catch (notificationError) {
-      // Don't fail the operation if notification fails, just log it
-      console.warn(
-        "⚠️ [2FA-DISABLE] Failed to create notification:",
-        notificationError,
-      );
-    }
-
-    // ✅ SECURITY: Log successful 2FA disabling
-    console.log(
-      `🔒 [2FA-DISABLE] Two-factor authentication disabled for user: ${profile.email}`,
-    );
-    console.log(
-      `📍 [2FA-DISABLE] IP: ${request.headers.get("x-forwarded-for") || "unknown"}`,
-    );
-    console.log(
-      `🖥️ [2FA-DISABLE] User Agent: ${request.headers.get("user-agent")?.slice(0, 100) || "unknown"}`,
-    );
-    console.log(
-      `⚠️ [2FA-DISABLE] Security Warning: Account now less secure without 2FA`,
-    );
-
-    return NextResponse.json({
-      success: true,
-      message: "2FA has been successfully disabled.",
-      warning:
-        "Your account is now less secure without two-factor authentication. Consider re-enabling it soon.",
-    });
-  } catch (error) {
-    console.error("❌ [2FA-DISABLE] 2FA disable error:", error);
-    trackSuspiciousActivity(request, "2FA_DISABLE_ERROR");
-
-    return NextResponse.json(
-      {
-        error: "Failed to disable 2FA",
-        message: "An internal error occurred. Please try again later.",
-      },
-      { status: 500 },
-    );
-  }
-}
->>>>>>> 6ef40c81
+}