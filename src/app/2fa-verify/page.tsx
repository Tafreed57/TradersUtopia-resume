'use client';

import { useState, useEffect } from 'react';
import { useUser, useAuth } from '@clerk/nextjs';
import { useRouter, useSearchParams } from 'next/navigation';
import { Card, CardContent, CardHeader, CardTitle } from '@/components/ui/card';
import { Button } from '@/components/ui/button';
import { Input } from '@/components/ui/input';
import { Label } from '@/components/ui/label';
import { Shield, AlertCircle } from 'lucide-react';
import { showToast } from '@/lib/notifications-client';

export default function TwoFactorVerifyPage() {
  const { user, isLoaded } = useUser();
  const { signOut } = useAuth();
  const router = useRouter();
  const searchParams = useSearchParams();
  const [code, setCode] = useState('');
  const [isLoading, setIsLoading] = useState(false);
  const [error, setError] = useState('');

  // Redirect if user is not signed in
  useEffect(() => {
    if (isLoaded && !user) {
      router.push('/sign-in');
    }
  }, [isLoaded, user, router]);

  const handleVerify = async () => {
    if (!code || code.length !== 6) {
      setError('Please enter a 6-digit code');
      return;
    }

    setIsLoading(true);
    setError('');

    try {
      const response = await fetch('/api/2fa/verify-login', {
        method: 'POST',
        headers: {
          'Content-Type': 'application/json',
        },
        body: JSON.stringify({ code }),
      });

      const data = await response.json();

      if (response.ok) {
        console.log('✅ 2FA verification successful!', data);
        showToast.success('Verified', '2FA verification successful');

        // Get the redirect URL or default to dashboard
        const redirectTo = searchParams?.get('redirect') || '/dashboard';
        console.log('🔄 Redirecting to:', redirectTo);

        // Small delay to ensure cookie is set, then trigger re-check
        setTimeout(() => {
          // Trigger the TwoFactorGuard to re-check
          window.dispatchEvent(new CustomEvent('force-2fa-recheck'));
          router.push(redirectTo);
        }, 100);
      } else {
        console.error('❌ 2FA verification failed:', data);
        setError(data.error || 'Verification failed');
      }
    } catch (error) {
      setError('An error occurred. Please try again.');
    } finally {
      setIsLoading(false);
    }
  };

  const handleKeyPress = (e: React.KeyboardEvent) => {
    if (e.key === 'Enter') {
      handleVerify();
    }
  };

  const handleBackToSignIn = async () => {
    try {
      // Clear 2FA verification cookie
      await fetch('/api/auth/signout', {
        method: 'POST',
        headers: {
          'Content-Type': 'application/json',
        },
      });

      // Sign out from Clerk
      await signOut();

      // Redirect to sign in page
      router.push('/sign-in');
    } catch (error) {
      console.error('Error signing out:', error);
      // Force redirect even if there's an error
      router.push('/sign-in');
    }
  };

  if (!isLoaded) {
    return (
      <div className='flex items-center justify-center min-h-screen'>
        <div className='text-gray-500'>Loading...</div>
      </div>
    );
  }

  return (
<<<<<<< HEAD
    <div className="flex items-center justify-center min-h-screen bg-gray-50 p-4">
      <Card className="w-full max-w-md">
        <CardHeader className="text-center">
          <div className="flex justify-center mb-4">
            <div className="p-3 bg-blue-100 rounded-full">
              <Shield className="h-8 w-8 text-blue-600" />
            </div>
          </div>
          <CardTitle className="text-2xl">Two-Factor Authentication</CardTitle>
          <p className="text-gray-600 mt-2">
=======
    <div className='flex items-center justify-center min-h-screen bg-gray-50 dark:bg-gray-900 p-4'>
      <Card className='w-full max-w-md'>
        <CardHeader className='text-center'>
          <div className='flex justify-center mb-4'>
            <div className='p-3 bg-blue-100 dark:bg-blue-900/30 rounded-full'>
              <Shield className='h-8 w-8 text-blue-600 dark:text-blue-400' />
            </div>
          </div>
          <CardTitle className='text-2xl'>Two-Factor Authentication</CardTitle>
          <p className='text-gray-600 dark:text-gray-300 mt-2'>
>>>>>>> 4faffc02
            Enter the 6-digit code from your authenticator app to complete
            sign-in
          </p>
        </CardHeader>

        <CardContent className='space-y-4'>
          <div className='space-y-2'>
            <Label htmlFor='code'>Authentication Code</Label>
            <Input
              id='code'
              value={code}
              onChange={e =>
                setCode(e.target.value.replace(/\D/g, '').slice(0, 6))
              }
              onKeyPress={handleKeyPress}
<<<<<<< HEAD
              placeholder="123456" className="text-center text-lg font-mono"
=======
              placeholder='123456'
              className='text-center text-lg font-mono'
>>>>>>> 4faffc02
              maxLength={6}
              autoFocus
            />
          </div>

          {error && (
<<<<<<< HEAD
            <div className="flex items-center gap-2 p-3 bg-red-50 text-red-700 rounded-lg">
              <AlertCircle className="h-4 w-4" />
              <span className="text-sm">{error}</span>
=======
            <div className='flex items-center gap-2 p-3 bg-red-50 dark:bg-red-900/20 text-red-700 dark:text-red-300 rounded-lg'>
              <AlertCircle className='h-4 w-4' />
              <span className='text-sm'>{error}</span>
>>>>>>> 4faffc02
            </div>
          )}

          <Button
            onClick={handleVerify}
            disabled={isLoading || code.length !== 6}
            className='w-full'
          >
            {isLoading ? 'Verifying...' : 'Verify & Continue'}
          </Button>

<<<<<<< HEAD
          <div className="text-center space-y-2">
            <p className="text-sm text-gray-500">
              Can't access your authenticator app?
            </p>
            <Button
              variant="link" className="text-sm p-0"
=======
          <div className='text-center space-y-2'>
            <p className='text-sm text-gray-500 dark:text-gray-400'>
              Can't access your authenticator app?
            </p>
            <Button
              variant='link'
              className='text-sm p-0'
>>>>>>> 4faffc02
              onClick={() =>
                showToast.info(
                  'Contact Support',
                  'Please contact support for assistance with 2FA recovery'
                )
              }
            >
              Use backup code or contact support
            </Button>

<<<<<<< HEAD
            <div className="pt-2 border-t border-gray-200">
=======
            <div className='pt-2 border-t border-gray-200 dark:border-gray-700'>
>>>>>>> 4faffc02
              <Button
                variant='outline'
                className='text-sm'
                onClick={handleBackToSignIn}
              >
                ← Back to Sign In
              </Button>
            </div>
          </div>
        </CardContent>
      </Card>
    </div>
  );
}<|MERGE_RESOLUTION|>--- conflicted
+++ resolved
@@ -108,18 +108,6 @@
   }
 
   return (
-<<<<<<< HEAD
-    <div className="flex items-center justify-center min-h-screen bg-gray-50 p-4">
-      <Card className="w-full max-w-md">
-        <CardHeader className="text-center">
-          <div className="flex justify-center mb-4">
-            <div className="p-3 bg-blue-100 rounded-full">
-              <Shield className="h-8 w-8 text-blue-600" />
-            </div>
-          </div>
-          <CardTitle className="text-2xl">Two-Factor Authentication</CardTitle>
-          <p className="text-gray-600 mt-2">
-=======
     <div className='flex items-center justify-center min-h-screen bg-gray-50 dark:bg-gray-900 p-4'>
       <Card className='w-full max-w-md'>
         <CardHeader className='text-center'>
@@ -130,7 +118,6 @@
           </div>
           <CardTitle className='text-2xl'>Two-Factor Authentication</CardTitle>
           <p className='text-gray-600 dark:text-gray-300 mt-2'>
->>>>>>> 4faffc02
             Enter the 6-digit code from your authenticator app to complete
             sign-in
           </p>
@@ -146,27 +133,17 @@
                 setCode(e.target.value.replace(/\D/g, '').slice(0, 6))
               }
               onKeyPress={handleKeyPress}
-<<<<<<< HEAD
-              placeholder="123456" className="text-center text-lg font-mono"
-=======
               placeholder='123456'
               className='text-center text-lg font-mono'
->>>>>>> 4faffc02
               maxLength={6}
               autoFocus
             />
           </div>
 
           {error && (
-<<<<<<< HEAD
-            <div className="flex items-center gap-2 p-3 bg-red-50 text-red-700 rounded-lg">
-              <AlertCircle className="h-4 w-4" />
-              <span className="text-sm">{error}</span>
-=======
             <div className='flex items-center gap-2 p-3 bg-red-50 dark:bg-red-900/20 text-red-700 dark:text-red-300 rounded-lg'>
               <AlertCircle className='h-4 w-4' />
               <span className='text-sm'>{error}</span>
->>>>>>> 4faffc02
             </div>
           )}
 
@@ -178,14 +155,6 @@
             {isLoading ? 'Verifying...' : 'Verify & Continue'}
           </Button>
 
-<<<<<<< HEAD
-          <div className="text-center space-y-2">
-            <p className="text-sm text-gray-500">
-              Can't access your authenticator app?
-            </p>
-            <Button
-              variant="link" className="text-sm p-0"
-=======
           <div className='text-center space-y-2'>
             <p className='text-sm text-gray-500 dark:text-gray-400'>
               Can't access your authenticator app?
@@ -193,7 +162,6 @@
             <Button
               variant='link'
               className='text-sm p-0'
->>>>>>> 4faffc02
               onClick={() =>
                 showToast.info(
                   'Contact Support',
@@ -204,11 +172,7 @@
               Use backup code or contact support
             </Button>
 
-<<<<<<< HEAD
-            <div className="pt-2 border-t border-gray-200">
-=======
             <div className='pt-2 border-t border-gray-200 dark:border-gray-700'>
->>>>>>> 4faffc02
               <Button
                 variant='outline'
                 className='text-sm'
