<<<<<<< HEAD
import { ChatHeader } from '@/components/chat/chat-header';
import { ChatInput } from '@/components/chat/chat-input';
import { ChatMessages } from '@/components/chat/chat-messages';
import { MediaRoom } from '@/components/media-room';
import {
  getChannel,
  getCurrentProfile,
  getGeneralServer,
  getMember,
} from '@/lib/query';
import { cn } from '@/lib/utils';
import { auth } from '@clerk/nextjs/server';
import { ChannelType } from '@prisma/client';
import { redirect } from 'next/navigation';

interface ChannelIdPageProps {
  params: {
    serverId: string;
    channelId: string;
  };
}

export default async function ChannelIdPage({ params }: ChannelIdPageProps) {
  const profile = await getCurrentProfile();
  if (!profile) {
    return auth().redirectToSignIn();
  }

  const channel = await getChannel(params.channelId);
  const member = await getMember(params.serverId, profile.id);

  if (!channel || !member) {
    return redirect('/');
  }
  return (
    <div
      className={cn(
        'bg-white dark:bg-[#313338] flex flex-col h-full',
        (channel.type === ChannelType.VIDEO ||
          channel.type === ChannelType.AUDIO) &&
          'overflow-hidden'
      )}
    >
      {await ChatHeader({
        name: channel?.name,
        serverId: channel?.serverId,
        type: 'channel',
      })}
      {channel.type === ChannelType.TEXT && (
        <>
          <ChatMessages
            chatId={channel.id}
            member={member}
            name={channel.name}
            type='channel'
            apiUrl='/api/messages'
            paramKey='channelId'
            paramValue={channel.id}
          />
          <ChatInput
            name={channel.name}
            type='channel'
            apiUrl='/api/messages'
            query={{
              channelId: channel.id,
              serverId: channel.serverId,
            }}
            member={member}
          />
        </>
      )}
      {channel.type === ChannelType.AUDIO && (
        <MediaRoom
          chatId={channel.id}
          serverId={params.serverId}
          video={false}
          audio={true}
        />
      )}
      {channel.type === ChannelType.VIDEO && (
        <MediaRoom
          chatId={channel.id}
          serverId={params.serverId}
          video={true}
          audio={true}
        />
      )}
    </div>
  );
}
=======
import { ChatHeader } from '@/components/chat/chat-header';
import { ChatInput } from '@/components/chat/chat-input';
import { ChatMessages } from '@/components/chat/chat-messages';
import { MediaRoom } from '@/components/media-room';
import {
  getChannel,
  getCurrentProfile,
  getGeneralServer,
  getMember,
} from '@/lib/query';
import { cn } from '@/lib/utils';
import { auth } from '@clerk/nextjs/server';
import { ChannelType } from '@prisma/client';
import { redirect } from 'next/navigation';

interface ChannelIdPageProps {
  params: {
    serverId: string;
    channelId: string;
  };
}

export default async function ChannelIdPage({ params }: ChannelIdPageProps) {
  const profile = await getCurrentProfile();
  if (!profile) {
    return auth().redirectToSignIn();
  }

  const channel = await getChannel(params.channelId);
  const member = await getMember(params.serverId, profile.id);

  if (!channel || !member) {
    return redirect('/');
  }
  return (
    <div
      className={cn(
        'bg-white dark:bg-[#313338] flex flex-col h-full',
        (channel.type === ChannelType.VIDEO ||
          channel.type === ChannelType.AUDIO) &&
          'overflow-hidden'
      )}
    >
      {await ChatHeader({
        name: channel?.name,
        serverId: channel?.serverId,
        type: 'channel',
      })}
      {channel.type === ChannelType.TEXT && (
        <>
          <ChatMessages
            chatId={channel.id}
            member={member}
            name={channel.name}
            type='channel'
            apiUrl='/api/messages'
            socketUrl='/api/socket/messages'
            socketQuery={{
              channelId: channel.id,
              serverId: channel.serverId,
            }}
            paramKey='channelId'
            paramValue={channel.id}
          />
          <ChatInput
            name={channel.name}
            type='channel'
            apiUrl='/api/socket/messages'
            query={{
              channelId: channel.id,
              serverId: channel.serverId,
            }}
            member={member}
          />
        </>
      )}
      {channel.type === ChannelType.AUDIO && (
        <MediaRoom
          chatId={channel.id}
          serverId={params.serverId}
          video={false}
          audio={true}
        />
      )}
      {channel.type === ChannelType.VIDEO && (
        <MediaRoom
          chatId={channel.id}
          serverId={params.serverId}
          video={true}
          audio={true}
        />
      )}
    </div>
  );
}
>>>>>>> 6ef40c81
<|MERGE_RESOLUTION|>--- conflicted
+++ resolved
@@ -1,188 +1,95 @@
-<<<<<<< HEAD
-import { ChatHeader } from '@/components/chat/chat-header';
-import { ChatInput } from '@/components/chat/chat-input';
-import { ChatMessages } from '@/components/chat/chat-messages';
-import { MediaRoom } from '@/components/media-room';
-import {
-  getChannel,
-  getCurrentProfile,
-  getGeneralServer,
-  getMember,
-} from '@/lib/query';
-import { cn } from '@/lib/utils';
-import { auth } from '@clerk/nextjs/server';
-import { ChannelType } from '@prisma/client';
-import { redirect } from 'next/navigation';
-
-interface ChannelIdPageProps {
-  params: {
-    serverId: string;
-    channelId: string;
-  };
-}
-
-export default async function ChannelIdPage({ params }: ChannelIdPageProps) {
-  const profile = await getCurrentProfile();
-  if (!profile) {
-    return auth().redirectToSignIn();
-  }
-
-  const channel = await getChannel(params.channelId);
-  const member = await getMember(params.serverId, profile.id);
-
-  if (!channel || !member) {
-    return redirect('/');
-  }
-  return (
-    <div
-      className={cn(
-        'bg-white dark:bg-[#313338] flex flex-col h-full',
-        (channel.type === ChannelType.VIDEO ||
-          channel.type === ChannelType.AUDIO) &&
-          'overflow-hidden'
-      )}
-    >
-      {await ChatHeader({
-        name: channel?.name,
-        serverId: channel?.serverId,
-        type: 'channel',
-      })}
-      {channel.type === ChannelType.TEXT && (
-        <>
-          <ChatMessages
-            chatId={channel.id}
-            member={member}
-            name={channel.name}
-            type='channel'
-            apiUrl='/api/messages'
-            paramKey='channelId'
-            paramValue={channel.id}
-          />
-          <ChatInput
-            name={channel.name}
-            type='channel'
-            apiUrl='/api/messages'
-            query={{
-              channelId: channel.id,
-              serverId: channel.serverId,
-            }}
-            member={member}
-          />
-        </>
-      )}
-      {channel.type === ChannelType.AUDIO && (
-        <MediaRoom
-          chatId={channel.id}
-          serverId={params.serverId}
-          video={false}
-          audio={true}
-        />
-      )}
-      {channel.type === ChannelType.VIDEO && (
-        <MediaRoom
-          chatId={channel.id}
-          serverId={params.serverId}
-          video={true}
-          audio={true}
-        />
-      )}
-    </div>
-  );
-}
-=======
-import { ChatHeader } from '@/components/chat/chat-header';
-import { ChatInput } from '@/components/chat/chat-input';
-import { ChatMessages } from '@/components/chat/chat-messages';
-import { MediaRoom } from '@/components/media-room';
-import {
-  getChannel,
-  getCurrentProfile,
-  getGeneralServer,
-  getMember,
-} from '@/lib/query';
-import { cn } from '@/lib/utils';
-import { auth } from '@clerk/nextjs/server';
-import { ChannelType } from '@prisma/client';
-import { redirect } from 'next/navigation';
-
-interface ChannelIdPageProps {
-  params: {
-    serverId: string;
-    channelId: string;
-  };
-}
-
-export default async function ChannelIdPage({ params }: ChannelIdPageProps) {
-  const profile = await getCurrentProfile();
-  if (!profile) {
-    return auth().redirectToSignIn();
-  }
-
-  const channel = await getChannel(params.channelId);
-  const member = await getMember(params.serverId, profile.id);
-
-  if (!channel || !member) {
-    return redirect('/');
-  }
-  return (
-    <div
-      className={cn(
-        'bg-white dark:bg-[#313338] flex flex-col h-full',
-        (channel.type === ChannelType.VIDEO ||
-          channel.type === ChannelType.AUDIO) &&
-          'overflow-hidden'
-      )}
-    >
-      {await ChatHeader({
-        name: channel?.name,
-        serverId: channel?.serverId,
-        type: 'channel',
-      })}
-      {channel.type === ChannelType.TEXT && (
-        <>
-          <ChatMessages
-            chatId={channel.id}
-            member={member}
-            name={channel.name}
-            type='channel'
-            apiUrl='/api/messages'
-            socketUrl='/api/socket/messages'
-            socketQuery={{
-              channelId: channel.id,
-              serverId: channel.serverId,
-            }}
-            paramKey='channelId'
-            paramValue={channel.id}
-          />
-          <ChatInput
-            name={channel.name}
-            type='channel'
-            apiUrl='/api/socket/messages'
-            query={{
-              channelId: channel.id,
-              serverId: channel.serverId,
-            }}
-            member={member}
-          />
-        </>
-      )}
-      {channel.type === ChannelType.AUDIO && (
-        <MediaRoom
-          chatId={channel.id}
-          serverId={params.serverId}
-          video={false}
-          audio={true}
-        />
-      )}
-      {channel.type === ChannelType.VIDEO && (
-        <MediaRoom
-          chatId={channel.id}
-          serverId={params.serverId}
-          video={true}
-          audio={true}
-        />
-      )}
-    </div>
-  );
-}
->>>>>>> 6ef40c81
+import { ChatHeader } from '@/components/chat/chat-header';
+import { ChatInput } from '@/components/chat/chat-input';
+import { ChatMessages } from '@/components/chat/chat-messages';
+import { MediaRoom } from '@/components/media-room';
+import {
+  getChannel,
+  getCurrentProfile,
+  getGeneralServer,
+  getMember,
+} from '@/lib/query';
+import { cn } from '@/lib/utils';
+import { auth } from '@clerk/nextjs/server';
+import { ChannelType } from '@prisma/client';
+import { redirect } from 'next/navigation';
+
+interface ChannelIdPageProps {
+  params: {
+    serverId: string;
+    channelId: string;
+  };
+}
+
+export default async function ChannelIdPage({ params }: ChannelIdPageProps) {
+  const profile = await getCurrentProfile();
+  if (!profile) {
+    return auth().redirectToSignIn();
+  }
+
+  const channel = await getChannel(params.channelId);
+  const member = await getMember(params.serverId, profile.id);
+
+  if (!channel || !member) {
+    return redirect('/');
+  }
+  return (
+    <div
+      className={cn(
+        'bg-white dark:bg-[#313338] flex flex-col h-full',
+        (channel.type === ChannelType.VIDEO ||
+          channel.type === ChannelType.AUDIO) &&
+          'overflow-hidden'
+      )}
+    >
+      {await ChatHeader({
+        name: channel?.name,
+        serverId: channel?.serverId,
+        type: 'channel',
+      })}
+      {channel.type === ChannelType.TEXT && (
+        <>
+          <ChatMessages
+            chatId={channel.id}
+            member={member}
+            name={channel.name}
+            type='channel'
+            apiUrl='/api/messages'
+            socketUrl='/api/socket/messages'
+            socketQuery={{
+              channelId: channel.id,
+              serverId: channel.serverId,
+            }}
+            paramKey='channelId'
+            paramValue={channel.id}
+          />
+          <ChatInput
+            name={channel.name}
+            type='channel'
+            apiUrl='/api/socket/messages'
+            query={{
+              channelId: channel.id,
+              serverId: channel.serverId,
+            }}
+            member={member}
+          />
+        </>
+      )}
+      {channel.type === ChannelType.AUDIO && (
+        <MediaRoom
+          chatId={channel.id}
+          serverId={params.serverId}
+          video={false}
+          audio={true}
+        />
+      )}
+      {channel.type === ChannelType.VIDEO && (
+        <MediaRoom
+          chatId={channel.id}
+          serverId={params.serverId}
+          video={true}
+          audio={true}
+        />
+      )}
+    </div>
+  );
+}