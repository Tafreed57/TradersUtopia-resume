--- conflicted
+++ resolved
@@ -1,201 +1,101 @@
-<<<<<<< HEAD
-import { ChatHeader } from '@/components/chat/chat-header';
-import { ChatMessages } from '@/components/chat/chat-messages';
-import { ChatInput } from '@/components/chat/chat-input';
-import {
-  getCurrentMember,
-  getCurrentProfile,
-  getOrCreateConversation,
-} from '@/lib/query';
-import { auth } from '@clerk/nextjs/server';
-import { redirect } from 'next/navigation';
-import { MediaRoom } from '@/components/media-room';
-
-import type { Metadata } from 'next';
-
-export const metadata: Metadata = {
-  title: 'Traders Utopia | Conversation',
-  description: 'Private conversation between trading community members',
-  openGraph: {
-    type: 'website',
-  },
-};
-
-interface MemberIdPageProps {
-  params: {
-    serverId: string;
-    memberId: string;
-  };
-  searchParams: {
-    video?: boolean;
-  };
-}
-
-export default async function MemberIdPage({
-  params,
-  searchParams,
-}: MemberIdPageProps) {
-  const profile = await getCurrentProfile();
-  if (!profile) {
-    return auth().redirectToSignIn();
-  }
-
-  const currentMember = await getCurrentMember(params?.serverId, profile?.id);
-  if (!currentMember) {
-    return redirect('/');
-  }
-  const conversation = await getOrCreateConversation(
-    currentMember?.id,
-    params?.memberId
-  );
-  if (!conversation) {
-    return redirect(`/servers/${params.serverId}`);
-  }
-  const { memberOne, memberTwo } = conversation;
-  const otherMember =
-    memberOne.profileId === profile?.id ? memberTwo : memberOne;
-
-  return (
-    <div className='bg-white dark:bg-[#313338] flex flex-col h-full'>
-      {await ChatHeader({
-        name: otherMember.profile.name,
-        serverId: params?.serverId,
-        type: 'conversation',
-        imageUrl: otherMember.profile.imageUrl ?? undefined,
-      })}
-      {searchParams?.video && (
-        <MediaRoom
-          serverId={params?.serverId}
-          chatId={conversation.id}
-          video={true}
-          audio={true}
-        />
-      )}
-      {!searchParams?.video && (
-        <>
-          <ChatMessages
-            member={currentMember}
-            name={otherMember.profile.name}
-            chatId={conversation.id}
-            type='conversation'
-            apiUrl='/api/direct-messages'
-            paramKey='conversationId'
-            paramValue={conversation.id}
-          />
-          <ChatInput
-            name={otherMember.profile.name}
-            type='conversation'
-            apiUrl='/api/direct-messages'
-            query={{
-              conversationId: conversation.id,
-            }}
-            member={currentMember}
-          />
-        </>
-      )}
-    </div>
-  );
-}
-=======
-import { ChatHeader } from '@/components/chat/chat-header';
-import { ChatMessages } from '@/components/chat/chat-messages';
-import { ChatInput } from '@/components/chat/chat-input';
-import {
-  getCurrentMember,
-  getCurrentProfile,
-  getOrCreateConversation,
-} from '@/lib/query';
-import { auth } from '@clerk/nextjs/server';
-import { redirect } from 'next/navigation';
-import { MediaRoom } from '@/components/media-room';
-
-import type { Metadata } from 'next';
-
-export const metadata: Metadata = {
-  title: 'Traders Utopia | Conversation',
-  description: 'Private conversation between trading community members',
-  openGraph: {
-    type: 'website',
-  },
-};
-
-interface MemberIdPageProps {
-  params: {
-    serverId: string;
-    memberId: string;
-  };
-  searchParams: {
-    video?: boolean;
-  };
-}
-
-export default async function MemberIdPage({
-  params,
-  searchParams,
-}: MemberIdPageProps) {
-  const profile = await getCurrentProfile();
-  if (!profile) {
-    return auth().redirectToSignIn();
-  }
-
-  const currentMember = await getCurrentMember(params?.serverId, profile?.id);
-  if (!currentMember) {
-    return redirect('/');
-  }
-  const conversation = await getOrCreateConversation(
-    currentMember?.id,
-    params?.memberId
-  );
-  if (!conversation) {
-    return redirect(`/servers/${params.serverId}`);
-  }
-  const { memberOne, memberTwo } = conversation;
-  const otherMember =
-    memberOne.profileId === profile?.id ? memberTwo : memberOne;
-
-  return (
-    <div className='bg-white dark:bg-[#313338] flex flex-col h-full'>
-      {await ChatHeader({
-        name: otherMember.profile.name,
-        serverId: params?.serverId,
-        type: 'conversation',
-        imageUrl: otherMember.profile.imageUrl ?? undefined,
-      })}
-      {searchParams?.video && (
-        <MediaRoom
-          serverId={params?.serverId}
-          chatId={conversation.id}
-          video={true}
-          audio={true}
-        />
-      )}
-      {!searchParams?.video && (
-        <>
-          <ChatMessages
-            member={currentMember}
-            name={otherMember.profile.name}
-            chatId={conversation.id}
-            type='conversation'
-            apiUrl='/api/direct-messages'
-            paramKey='conversationId'
-            paramValue={conversation.id}
-            socketUrl='/api/socket/direct-messages'
-            socketQuery={{
-              conversationId: conversation.id,
-            }}
-          />
-          <ChatInput
-            name={otherMember.profile.name}
-            type='conversation'
-            apiUrl='/api/socket/direct-messages'
-            query={{
-              conversationId: conversation.id,
-            }}
-            member={currentMember}
-          />
-        </>
-      )}
-    </div>
-  );
-}
->>>>>>> 6ef40c81
+import { ChatHeader } from '@/components/chat/chat-header';
+import { ChatMessages } from '@/components/chat/chat-messages';
+import { ChatInput } from '@/components/chat/chat-input';
+import {
+  getCurrentMember,
+  getCurrentProfile,
+  getOrCreateConversation,
+} from '@/lib/query';
+import { auth } from '@clerk/nextjs/server';
+import { redirect } from 'next/navigation';
+import { MediaRoom } from '@/components/media-room';
+
+import type { Metadata } from 'next';
+
+export const metadata: Metadata = {
+  title: 'Traders Utopia | Conversation',
+  description: 'Private conversation between trading community members',
+  openGraph: {
+    type: 'website',
+  },
+};
+
+interface MemberIdPageProps {
+  params: {
+    serverId: string;
+    memberId: string;
+  };
+  searchParams: {
+    video?: boolean;
+  };
+}
+
+export default async function MemberIdPage({
+  params,
+  searchParams,
+}: MemberIdPageProps) {
+  const profile = await getCurrentProfile();
+  if (!profile) {
+    return auth().redirectToSignIn();
+  }
+
+  const currentMember = await getCurrentMember(params?.serverId, profile?.id);
+  if (!currentMember) {
+    return redirect('/');
+  }
+  const conversation = await getOrCreateConversation(
+    currentMember?.id,
+    params?.memberId
+  );
+  if (!conversation) {
+    return redirect(`/servers/${params.serverId}`);
+  }
+  const { memberOne, memberTwo } = conversation;
+  const otherMember =
+    memberOne.profileId === profile?.id ? memberTwo : memberOne;
+
+  return (
+    <div className='bg-white dark:bg-[#313338] flex flex-col h-full'>
+      {await ChatHeader({
+        name: otherMember.profile.name,
+        serverId: params?.serverId,
+        type: 'conversation',
+        imageUrl: otherMember.profile.imageUrl ?? undefined,
+      })}
+      {searchParams?.video && (
+        <MediaRoom
+          serverId={params?.serverId}
+          chatId={conversation.id}
+          video={true}
+          audio={true}
+        />
+      )}
+      {!searchParams?.video && (
+        <>
+          <ChatMessages
+            member={currentMember}
+            name={otherMember.profile.name}
+            chatId={conversation.id}
+            type='conversation'
+            apiUrl='/api/direct-messages'
+            paramKey='conversationId'
+            paramValue={conversation.id}
+            socketUrl='/api/socket/direct-messages'
+            socketQuery={{
+              conversationId: conversation.id,
+            }}
+          />
+          <ChatInput
+            name={otherMember.profile.name}
+            type='conversation'
+            apiUrl='/api/socket/direct-messages'
+            query={{
+              conversationId: conversation.id,
+            }}
+            member={currentMember}
+          />
+        </>
+      )}
+    </div>
+  );
+}