<<<<<<< HEAD
// 🛡️ CSRF Protection System

import { NextRequest } from 'next/server';
import { currentUser } from '@clerk/nextjs/server';
import crypto from 'crypto';

// ==============================================
// 🔒 CSRF TOKEN GENERATION & VALIDATION
// ==============================================

// In-memory CSRF token store (use Redis in production)
const csrfTokenStore = new Map<
  string,
  { token: string; expires: number; userId: string }
>();

// Generate a secure CSRF token
export const generateCSRFToken = (userId: string): string => {
  const token = crypto.randomBytes(32).toString('hex');
  const expires = Date.now() + 60 * 60 * 1000; // 1 hour

  csrfTokenStore.set(token, { token, expires, userId });

  // Clean up expired tokens
  cleanupExpiredTokens();

  return token;
};

// Validate CSRF token
export const validateCSRFToken = async (
  request: NextRequest
): Promise<boolean> => {
  try {
    // Get current user
    const user = await currentUser();
    if (!user) {
      return false;
    }

    // Check for CSRF token in headers
    const csrfToken =
      request.headers.get('x-csrf-token') ||
      request.headers.get('csrf-token') ||
      request.nextUrl.searchParams.get('csrf_token');

    if (!csrfToken) {
      console.warn('🚨 [CSRF] Missing CSRF token in request');
      return false;
    }

    // Validate token
    const tokenData = csrfTokenStore.get(csrfToken);

    if (!tokenData) {
      console.warn('🚨 [CSRF] Invalid CSRF token provided');
      return false;
    }

    if (tokenData.expires < Date.now()) {
      csrfTokenStore.delete(csrfToken);
      console.warn('🚨 [CSRF] Expired CSRF token provided');
      return false;
    }

    if (tokenData.userId !== user.id) {
      console.warn('🚨 [CSRF] CSRF token user ID mismatch');
      return false;
    }

    // Token is valid
    return true;
  } catch (error) {
    console.error('❌ [CSRF] Error validating CSRF token:', error);
    return false;
  }
};

// Get CSRF token for current user
export const getCSRFTokenForUser = async (): Promise<string | null> => {
  try {
    const user = await currentUser();
    if (!user) {
      return null;
    }

    // Check if user already has a valid token
    for (const [token, data] of Array.from(csrfTokenStore.entries())) {
      if (data.userId === user.id && data.expires > Date.now()) {
        return token;
      }
    }

    // Generate new token
    return generateCSRFToken(user.id);
  } catch (error) {
    console.error('❌ [CSRF] Error getting CSRF token for user:', error);
    return null;
  }
};

// Clean up expired tokens
const cleanupExpiredTokens = () => {
  const now = Date.now();
  for (const [token, data] of Array.from(csrfTokenStore.entries())) {
    if (data.expires < now) {
      csrfTokenStore.delete(token);
    }
  }
};

// Get CSRF protection status
export const getCSRFStats = () => {
  cleanupExpiredTokens();
  return {
    activeTokens: csrfTokenStore.size,
    oldestToken: Math.min(
      ...Array.from(csrfTokenStore.values()).map(d => d.expires)
    ),
    newestToken: Math.max(
      ...Array.from(csrfTokenStore.values()).map(d => d.expires)
    ),
  };
};

// ==============================================
// 🛡️ CSRF MIDDLEWARE
// ==============================================

export const csrfProtection = () => {
  return async (
    request: NextRequest
  ): Promise<{ success: true } | { success: false; reason: string }> => {
    // Skip CSRF validation for GET requests (they should be idempotent)
    if (request.method === 'GET') {
      return { success: true };
    }

    // Skip CSRF validation for certain endpoints that have their own protection
    const skipCSRFPaths = ['/api/webhooks/', '/api/auth/', '/api/uploadthing'];

    const pathname = request.nextUrl.pathname;
    if (skipCSRFPaths.some(path => pathname.startsWith(path))) {
      return { success: true };
    }

    // Validate CSRF token for state-changing operations
    const isValid = await validateCSRFToken(request);

    if (!isValid) {
      return {
        success: false,
        reason: 'Invalid or missing CSRF token',
      };
    }

    return { success: true };
  };
};

// ==============================================
// 🔧 UTILITY FUNCTIONS
// ==============================================

// Check if request needs CSRF protection
export const needsCSRFProtection = (request: NextRequest): boolean => {
  // Only protect state-changing methods
  const protectedMethods = ['POST', 'PUT', 'PATCH', 'DELETE'];
  if (!protectedMethods.includes(request.method)) {
    return false;
  }

  // Skip certain endpoints
  const skipCSRFPaths = ['/api/webhooks/', '/api/auth/', '/api/uploadthing'];

  const pathname = request.nextUrl.pathname;
  return !skipCSRFPaths.some(path => pathname.startsWith(path));
};

// Export a rate-limited CSRF validation for high-security endpoints
export const strictCSRFValidation = async (
  request: NextRequest
): Promise<boolean> => {
  // Always require CSRF for high-security endpoints
  const highSecurityPaths = [
    '/api/admin/',
    '/api/user/password',
    '/api/2fa/',
    '/api/subscription/',
  ];

  const pathname = request.nextUrl.pathname;
  const isHighSecurity = highSecurityPaths.some(path =>
    pathname.startsWith(path)
  );

  if (isHighSecurity) {
    return await validateCSRFToken(request);
  }

  return true; // Less critical endpoints can use regular validation
};

const csrfConfig = {
  generateCSRFToken,
  validateCSRFToken,
  getCSRFTokenForUser,
  csrfProtection,
  needsCSRFProtection,
  strictCSRFValidation,
  getCSRFStats,
};

export default csrfConfig;
=======
// 🛡️ CSRF Protection System

import { NextRequest } from 'next/server';
import { currentUser } from '@clerk/nextjs/server';
import crypto from 'crypto';

// ==============================================
// 🔒 CSRF TOKEN GENERATION & VALIDATION
// ==============================================

// In-memory CSRF token store (use Redis in production)
const csrfTokenStore = new Map<
  string,
  { token: string; expires: number; userId: string }
>();

// Generate a secure CSRF token
export const generateCSRFToken = (userId: string): string => {
  const token = crypto.randomBytes(32).toString('hex');
  const expires = Date.now() + 60 * 60 * 1000; // 1 hour

  csrfTokenStore.set(token, { token, expires, userId });

  // Clean up expired tokens
  cleanupExpiredTokens();

  return token;
};

// Validate CSRF token
export const validateCSRFToken = async (
  request: NextRequest
): Promise<boolean> => {
  try {
    // Get current user
    const user = await currentUser();
    if (!user) {
      return false;
    }

    // Check for CSRF token in headers
    const csrfToken =
      request.headers.get('x-csrf-token') ||
      request.headers.get('csrf-token') ||
      request.nextUrl.searchParams.get('csrf_token');

    if (!csrfToken) {
      console.warn('🚨 [CSRF] Missing CSRF token in request');
      return false;
    }

    // Validate token
    const tokenData = csrfTokenStore.get(csrfToken);

    if (!tokenData) {
      console.warn('🚨 [CSRF] Invalid CSRF token provided');
      return false;
    }

    if (tokenData.expires < Date.now()) {
      csrfTokenStore.delete(csrfToken);
      console.warn('🚨 [CSRF] Expired CSRF token provided');
      return false;
    }

    if (tokenData.userId !== user.id) {
      console.warn('🚨 [CSRF] CSRF token user ID mismatch');
      return false;
    }

    // Token is valid
    return true;
  } catch (error) {
    console.error('❌ [CSRF] Error validating CSRF token:', error);
    return false;
  }
};

// Get CSRF token for current user
export const getCSRFTokenForUser = async (): Promise<string | null> => {
  try {
    const user = await currentUser();
    if (!user) {
      return null;
    }

    // Check if user already has a valid token
    for (const [token, data] of Array.from(csrfTokenStore.entries())) {
      if (data.userId === user.id && data.expires > Date.now()) {
        return token;
      }
    }

    // Generate new token
    return generateCSRFToken(user.id);
  } catch (error) {
    console.error('❌ [CSRF] Error getting CSRF token for user:', error);
    return null;
  }
};

// Clean up expired tokens
const cleanupExpiredTokens = () => {
  const now = Date.now();
  for (const [token, data] of Array.from(csrfTokenStore.entries())) {
    if (data.expires < now) {
      csrfTokenStore.delete(token);
    }
  }
};

// Get CSRF protection status
export const getCSRFStats = () => {
  cleanupExpiredTokens();
  return {
    activeTokens: csrfTokenStore.size,
    oldestToken: Math.min(
      ...Array.from(csrfTokenStore.values()).map(d => d.expires)
    ),
    newestToken: Math.max(
      ...Array.from(csrfTokenStore.values()).map(d => d.expires)
    ),
  };
};

// ==============================================
// 🛡️ CSRF MIDDLEWARE
// ==============================================

export const csrfProtection = () => {
  return async (
    request: NextRequest
  ): Promise<{ success: true } | { success: false; reason: string }> => {
    // Skip CSRF validation for GET requests (they should be idempotent)
    if (request.method === 'GET') {
      return { success: true };
    }

    // Skip CSRF validation for certain endpoints that have their own protection
    const skipCSRFPaths = [
      '/api/webhooks/',
      '/api/auth/',
      '/api/uploadthing',
      '/api/socket/',
    ];

    const pathname = request.nextUrl.pathname;
    if (skipCSRFPaths.some(path => pathname.startsWith(path))) {
      return { success: true };
    }

    // Validate CSRF token for state-changing operations
    const isValid = await validateCSRFToken(request);

    if (!isValid) {
      return {
        success: false,
        reason: 'Invalid or missing CSRF token',
      };
    }

    return { success: true };
  };
};

// ==============================================
// 🔧 UTILITY FUNCTIONS
// ==============================================

// Check if request needs CSRF protection
export const needsCSRFProtection = (request: NextRequest): boolean => {
  // Only protect state-changing methods
  const protectedMethods = ['POST', 'PUT', 'PATCH', 'DELETE'];
  if (!protectedMethods.includes(request.method)) {
    return false;
  }

  // Skip certain endpoints
  const skipCSRFPaths = [
    '/api/webhooks/',
    '/api/auth/',
    '/api/uploadthing',
    '/api/socket/',
  ];

  const pathname = request.nextUrl.pathname;
  return !skipCSRFPaths.some(path => pathname.startsWith(path));
};

// Export a rate-limited CSRF validation for high-security endpoints
export const strictCSRFValidation = async (
  request: NextRequest
): Promise<boolean> => {
  // Always require CSRF for high-security endpoints
  const highSecurityPaths = [
    '/api/admin/',
    '/api/user/password',
    '/api/2fa/',
    '/api/subscription/',
  ];

  const pathname = request.nextUrl.pathname;
  const isHighSecurity = highSecurityPaths.some(path =>
    pathname.startsWith(path)
  );

  if (isHighSecurity) {
    return await validateCSRFToken(request);
  }

  return true; // Less critical endpoints can use regular validation
};

export default {
  generateCSRFToken,
  validateCSRFToken,
  getCSRFTokenForUser,
  csrfProtection,
  needsCSRFProtection,
  strictCSRFValidation,
  getCSRFStats,
};
>>>>>>> 6ef40c81
<|MERGE_RESOLUTION|>--- conflicted
+++ resolved
@@ -1,439 +1,222 @@
-<<<<<<< HEAD
-// 🛡️ CSRF Protection System
-
-import { NextRequest } from 'next/server';
-import { currentUser } from '@clerk/nextjs/server';
-import crypto from 'crypto';
-
-// ==============================================
-// 🔒 CSRF TOKEN GENERATION & VALIDATION
-// ==============================================
-
-// In-memory CSRF token store (use Redis in production)
-const csrfTokenStore = new Map<
-  string,
-  { token: string; expires: number; userId: string }
->();
-
-// Generate a secure CSRF token
-export const generateCSRFToken = (userId: string): string => {
-  const token = crypto.randomBytes(32).toString('hex');
-  const expires = Date.now() + 60 * 60 * 1000; // 1 hour
-
-  csrfTokenStore.set(token, { token, expires, userId });
-
-  // Clean up expired tokens
-  cleanupExpiredTokens();
-
-  return token;
-};
-
-// Validate CSRF token
-export const validateCSRFToken = async (
-  request: NextRequest
-): Promise<boolean> => {
-  try {
-    // Get current user
-    const user = await currentUser();
-    if (!user) {
-      return false;
-    }
-
-    // Check for CSRF token in headers
-    const csrfToken =
-      request.headers.get('x-csrf-token') ||
-      request.headers.get('csrf-token') ||
-      request.nextUrl.searchParams.get('csrf_token');
-
-    if (!csrfToken) {
-      console.warn('🚨 [CSRF] Missing CSRF token in request');
-      return false;
-    }
-
-    // Validate token
-    const tokenData = csrfTokenStore.get(csrfToken);
-
-    if (!tokenData) {
-      console.warn('🚨 [CSRF] Invalid CSRF token provided');
-      return false;
-    }
-
-    if (tokenData.expires < Date.now()) {
-      csrfTokenStore.delete(csrfToken);
-      console.warn('🚨 [CSRF] Expired CSRF token provided');
-      return false;
-    }
-
-    if (tokenData.userId !== user.id) {
-      console.warn('🚨 [CSRF] CSRF token user ID mismatch');
-      return false;
-    }
-
-    // Token is valid
-    return true;
-  } catch (error) {
-    console.error('❌ [CSRF] Error validating CSRF token:', error);
-    return false;
-  }
-};
-
-// Get CSRF token for current user
-export const getCSRFTokenForUser = async (): Promise<string | null> => {
-  try {
-    const user = await currentUser();
-    if (!user) {
-      return null;
-    }
-
-    // Check if user already has a valid token
-    for (const [token, data] of Array.from(csrfTokenStore.entries())) {
-      if (data.userId === user.id && data.expires > Date.now()) {
-        return token;
-      }
-    }
-
-    // Generate new token
-    return generateCSRFToken(user.id);
-  } catch (error) {
-    console.error('❌ [CSRF] Error getting CSRF token for user:', error);
-    return null;
-  }
-};
-
-// Clean up expired tokens
-const cleanupExpiredTokens = () => {
-  const now = Date.now();
-  for (const [token, data] of Array.from(csrfTokenStore.entries())) {
-    if (data.expires < now) {
-      csrfTokenStore.delete(token);
-    }
-  }
-};
-
-// Get CSRF protection status
-export const getCSRFStats = () => {
-  cleanupExpiredTokens();
-  return {
-    activeTokens: csrfTokenStore.size,
-    oldestToken: Math.min(
-      ...Array.from(csrfTokenStore.values()).map(d => d.expires)
-    ),
-    newestToken: Math.max(
-      ...Array.from(csrfTokenStore.values()).map(d => d.expires)
-    ),
-  };
-};
-
-// ==============================================
-// 🛡️ CSRF MIDDLEWARE
-// ==============================================
-
-export const csrfProtection = () => {
-  return async (
-    request: NextRequest
-  ): Promise<{ success: true } | { success: false; reason: string }> => {
-    // Skip CSRF validation for GET requests (they should be idempotent)
-    if (request.method === 'GET') {
-      return { success: true };
-    }
-
-    // Skip CSRF validation for certain endpoints that have their own protection
-    const skipCSRFPaths = ['/api/webhooks/', '/api/auth/', '/api/uploadthing'];
-
-    const pathname = request.nextUrl.pathname;
-    if (skipCSRFPaths.some(path => pathname.startsWith(path))) {
-      return { success: true };
-    }
-
-    // Validate CSRF token for state-changing operations
-    const isValid = await validateCSRFToken(request);
-
-    if (!isValid) {
-      return {
-        success: false,
-        reason: 'Invalid or missing CSRF token',
-      };
-    }
-
-    return { success: true };
-  };
-};
-
-// ==============================================
-// 🔧 UTILITY FUNCTIONS
-// ==============================================
-
-// Check if request needs CSRF protection
-export const needsCSRFProtection = (request: NextRequest): boolean => {
-  // Only protect state-changing methods
-  const protectedMethods = ['POST', 'PUT', 'PATCH', 'DELETE'];
-  if (!protectedMethods.includes(request.method)) {
-    return false;
-  }
-
-  // Skip certain endpoints
-  const skipCSRFPaths = ['/api/webhooks/', '/api/auth/', '/api/uploadthing'];
-
-  const pathname = request.nextUrl.pathname;
-  return !skipCSRFPaths.some(path => pathname.startsWith(path));
-};
-
-// Export a rate-limited CSRF validation for high-security endpoints
-export const strictCSRFValidation = async (
-  request: NextRequest
-): Promise<boolean> => {
-  // Always require CSRF for high-security endpoints
-  const highSecurityPaths = [
-    '/api/admin/',
-    '/api/user/password',
-    '/api/2fa/',
-    '/api/subscription/',
-  ];
-
-  const pathname = request.nextUrl.pathname;
-  const isHighSecurity = highSecurityPaths.some(path =>
-    pathname.startsWith(path)
-  );
-
-  if (isHighSecurity) {
-    return await validateCSRFToken(request);
-  }
-
-  return true; // Less critical endpoints can use regular validation
-};
-
-const csrfConfig = {
-  generateCSRFToken,
-  validateCSRFToken,
-  getCSRFTokenForUser,
-  csrfProtection,
-  needsCSRFProtection,
-  strictCSRFValidation,
-  getCSRFStats,
-};
-
-export default csrfConfig;
-=======
-// 🛡️ CSRF Protection System
-
-import { NextRequest } from 'next/server';
-import { currentUser } from '@clerk/nextjs/server';
-import crypto from 'crypto';
-
-// ==============================================
-// 🔒 CSRF TOKEN GENERATION & VALIDATION
-// ==============================================
-
-// In-memory CSRF token store (use Redis in production)
-const csrfTokenStore = new Map<
-  string,
-  { token: string; expires: number; userId: string }
->();
-
-// Generate a secure CSRF token
-export const generateCSRFToken = (userId: string): string => {
-  const token = crypto.randomBytes(32).toString('hex');
-  const expires = Date.now() + 60 * 60 * 1000; // 1 hour
-
-  csrfTokenStore.set(token, { token, expires, userId });
-
-  // Clean up expired tokens
-  cleanupExpiredTokens();
-
-  return token;
-};
-
-// Validate CSRF token
-export const validateCSRFToken = async (
-  request: NextRequest
-): Promise<boolean> => {
-  try {
-    // Get current user
-    const user = await currentUser();
-    if (!user) {
-      return false;
-    }
-
-    // Check for CSRF token in headers
-    const csrfToken =
-      request.headers.get('x-csrf-token') ||
-      request.headers.get('csrf-token') ||
-      request.nextUrl.searchParams.get('csrf_token');
-
-    if (!csrfToken) {
-      console.warn('🚨 [CSRF] Missing CSRF token in request');
-      return false;
-    }
-
-    // Validate token
-    const tokenData = csrfTokenStore.get(csrfToken);
-
-    if (!tokenData) {
-      console.warn('🚨 [CSRF] Invalid CSRF token provided');
-      return false;
-    }
-
-    if (tokenData.expires < Date.now()) {
-      csrfTokenStore.delete(csrfToken);
-      console.warn('🚨 [CSRF] Expired CSRF token provided');
-      return false;
-    }
-
-    if (tokenData.userId !== user.id) {
-      console.warn('🚨 [CSRF] CSRF token user ID mismatch');
-      return false;
-    }
-
-    // Token is valid
-    return true;
-  } catch (error) {
-    console.error('❌ [CSRF] Error validating CSRF token:', error);
-    return false;
-  }
-};
-
-// Get CSRF token for current user
-export const getCSRFTokenForUser = async (): Promise<string | null> => {
-  try {
-    const user = await currentUser();
-    if (!user) {
-      return null;
-    }
-
-    // Check if user already has a valid token
-    for (const [token, data] of Array.from(csrfTokenStore.entries())) {
-      if (data.userId === user.id && data.expires > Date.now()) {
-        return token;
-      }
-    }
-
-    // Generate new token
-    return generateCSRFToken(user.id);
-  } catch (error) {
-    console.error('❌ [CSRF] Error getting CSRF token for user:', error);
-    return null;
-  }
-};
-
-// Clean up expired tokens
-const cleanupExpiredTokens = () => {
-  const now = Date.now();
-  for (const [token, data] of Array.from(csrfTokenStore.entries())) {
-    if (data.expires < now) {
-      csrfTokenStore.delete(token);
-    }
-  }
-};
-
-// Get CSRF protection status
-export const getCSRFStats = () => {
-  cleanupExpiredTokens();
-  return {
-    activeTokens: csrfTokenStore.size,
-    oldestToken: Math.min(
-      ...Array.from(csrfTokenStore.values()).map(d => d.expires)
-    ),
-    newestToken: Math.max(
-      ...Array.from(csrfTokenStore.values()).map(d => d.expires)
-    ),
-  };
-};
-
-// ==============================================
-// 🛡️ CSRF MIDDLEWARE
-// ==============================================
-
-export const csrfProtection = () => {
-  return async (
-    request: NextRequest
-  ): Promise<{ success: true } | { success: false; reason: string }> => {
-    // Skip CSRF validation for GET requests (they should be idempotent)
-    if (request.method === 'GET') {
-      return { success: true };
-    }
-
-    // Skip CSRF validation for certain endpoints that have their own protection
-    const skipCSRFPaths = [
-      '/api/webhooks/',
-      '/api/auth/',
-      '/api/uploadthing',
-      '/api/socket/',
-    ];
-
-    const pathname = request.nextUrl.pathname;
-    if (skipCSRFPaths.some(path => pathname.startsWith(path))) {
-      return { success: true };
-    }
-
-    // Validate CSRF token for state-changing operations
-    const isValid = await validateCSRFToken(request);
-
-    if (!isValid) {
-      return {
-        success: false,
-        reason: 'Invalid or missing CSRF token',
-      };
-    }
-
-    return { success: true };
-  };
-};
-
-// ==============================================
-// 🔧 UTILITY FUNCTIONS
-// ==============================================
-
-// Check if request needs CSRF protection
-export const needsCSRFProtection = (request: NextRequest): boolean => {
-  // Only protect state-changing methods
-  const protectedMethods = ['POST', 'PUT', 'PATCH', 'DELETE'];
-  if (!protectedMethods.includes(request.method)) {
-    return false;
-  }
-
-  // Skip certain endpoints
-  const skipCSRFPaths = [
-    '/api/webhooks/',
-    '/api/auth/',
-    '/api/uploadthing',
-    '/api/socket/',
-  ];
-
-  const pathname = request.nextUrl.pathname;
-  return !skipCSRFPaths.some(path => pathname.startsWith(path));
-};
-
-// Export a rate-limited CSRF validation for high-security endpoints
-export const strictCSRFValidation = async (
-  request: NextRequest
-): Promise<boolean> => {
-  // Always require CSRF for high-security endpoints
-  const highSecurityPaths = [
-    '/api/admin/',
-    '/api/user/password',
-    '/api/2fa/',
-    '/api/subscription/',
-  ];
-
-  const pathname = request.nextUrl.pathname;
-  const isHighSecurity = highSecurityPaths.some(path =>
-    pathname.startsWith(path)
-  );
-
-  if (isHighSecurity) {
-    return await validateCSRFToken(request);
-  }
-
-  return true; // Less critical endpoints can use regular validation
-};
-
-export default {
-  generateCSRFToken,
-  validateCSRFToken,
-  getCSRFTokenForUser,
-  csrfProtection,
-  needsCSRFProtection,
-  strictCSRFValidation,
-  getCSRFStats,
-};
->>>>>>> 6ef40c81
+// 🛡️ CSRF Protection System
+
+import { NextRequest } from 'next/server';
+import { currentUser } from '@clerk/nextjs/server';
+import crypto from 'crypto';
+
+// ==============================================
+// 🔒 CSRF TOKEN GENERATION & VALIDATION
+// ==============================================
+
+// In-memory CSRF token store (use Redis in production)
+const csrfTokenStore = new Map<
+  string,
+  { token: string; expires: number; userId: string }
+>();
+
+// Generate a secure CSRF token
+export const generateCSRFToken = (userId: string): string => {
+  const token = crypto.randomBytes(32).toString('hex');
+  const expires = Date.now() + 60 * 60 * 1000; // 1 hour
+
+  csrfTokenStore.set(token, { token, expires, userId });
+
+  // Clean up expired tokens
+  cleanupExpiredTokens();
+
+  return token;
+};
+
+// Validate CSRF token
+export const validateCSRFToken = async (
+  request: NextRequest
+): Promise<boolean> => {
+  try {
+    // Get current user
+    const user = await currentUser();
+    if (!user) {
+      return false;
+    }
+
+    // Check for CSRF token in headers
+    const csrfToken =
+      request.headers.get('x-csrf-token') ||
+      request.headers.get('csrf-token') ||
+      request.nextUrl.searchParams.get('csrf_token');
+
+    if (!csrfToken) {
+      console.warn('🚨 [CSRF] Missing CSRF token in request');
+      return false;
+    }
+
+    // Validate token
+    const tokenData = csrfTokenStore.get(csrfToken);
+
+    if (!tokenData) {
+      console.warn('🚨 [CSRF] Invalid CSRF token provided');
+      return false;
+    }
+
+    if (tokenData.expires < Date.now()) {
+      csrfTokenStore.delete(csrfToken);
+      console.warn('🚨 [CSRF] Expired CSRF token provided');
+      return false;
+    }
+
+    if (tokenData.userId !== user.id) {
+      console.warn('🚨 [CSRF] CSRF token user ID mismatch');
+      return false;
+    }
+
+    // Token is valid
+    return true;
+  } catch (error) {
+    console.error('❌ [CSRF] Error validating CSRF token:', error);
+    return false;
+  }
+};
+
+// Get CSRF token for current user
+export const getCSRFTokenForUser = async (): Promise<string | null> => {
+  try {
+    const user = await currentUser();
+    if (!user) {
+      return null;
+    }
+
+    // Check if user already has a valid token
+    for (const [token, data] of Array.from(csrfTokenStore.entries())) {
+      if (data.userId === user.id && data.expires > Date.now()) {
+        return token;
+      }
+    }
+
+    // Generate new token
+    return generateCSRFToken(user.id);
+  } catch (error) {
+    console.error('❌ [CSRF] Error getting CSRF token for user:', error);
+    return null;
+  }
+};
+
+// Clean up expired tokens
+const cleanupExpiredTokens = () => {
+  const now = Date.now();
+  for (const [token, data] of Array.from(csrfTokenStore.entries())) {
+    if (data.expires < now) {
+      csrfTokenStore.delete(token);
+    }
+  }
+};
+
+// Get CSRF protection status
+export const getCSRFStats = () => {
+  cleanupExpiredTokens();
+  return {
+    activeTokens: csrfTokenStore.size,
+    oldestToken: Math.min(
+      ...Array.from(csrfTokenStore.values()).map(d => d.expires)
+    ),
+    newestToken: Math.max(
+      ...Array.from(csrfTokenStore.values()).map(d => d.expires)
+    ),
+  };
+};
+
+// ==============================================
+// 🛡️ CSRF MIDDLEWARE
+// ==============================================
+
+export const csrfProtection = () => {
+  return async (
+    request: NextRequest
+  ): Promise<{ success: true } | { success: false; reason: string }> => {
+    // Skip CSRF validation for GET requests (they should be idempotent)
+    if (request.method === 'GET') {
+      return { success: true };
+    }
+
+    // Skip CSRF validation for certain endpoints that have their own protection
+    const skipCSRFPaths = [
+      '/api/webhooks/',
+      '/api/auth/',
+      '/api/uploadthing',
+      '/api/socket/',
+    ];
+
+    const pathname = request.nextUrl.pathname;
+    if (skipCSRFPaths.some(path => pathname.startsWith(path))) {
+      return { success: true };
+    }
+
+    // Validate CSRF token for state-changing operations
+    const isValid = await validateCSRFToken(request);
+
+    if (!isValid) {
+      return {
+        success: false,
+        reason: 'Invalid or missing CSRF token',
+      };
+    }
+
+    return { success: true };
+  };
+};
+
+// ==============================================
+// 🔧 UTILITY FUNCTIONS
+// ==============================================
+
+// Check if request needs CSRF protection
+export const needsCSRFProtection = (request: NextRequest): boolean => {
+  // Only protect state-changing methods
+  const protectedMethods = ['POST', 'PUT', 'PATCH', 'DELETE'];
+  if (!protectedMethods.includes(request.method)) {
+    return false;
+  }
+
+  // Skip certain endpoints
+  const skipCSRFPaths = [
+    '/api/webhooks/',
+    '/api/auth/',
+    '/api/uploadthing',
+    '/api/socket/',
+  ];
+
+  const pathname = request.nextUrl.pathname;
+  return !skipCSRFPaths.some(path => pathname.startsWith(path));
+};
+
+// Export a rate-limited CSRF validation for high-security endpoints
+export const strictCSRFValidation = async (
+  request: NextRequest
+): Promise<boolean> => {
+  // Always require CSRF for high-security endpoints
+  const highSecurityPaths = [
+    '/api/admin/',
+    '/api/user/password',
+    '/api/2fa/',
+    '/api/subscription/',
+  ];
+
+  const pathname = request.nextUrl.pathname;
+  const isHighSecurity = highSecurityPaths.some(path =>
+    pathname.startsWith(path)
+  );
+
+  if (isHighSecurity) {
+    return await validateCSRFToken(request);
+  }
+
+  return true; // Less critical endpoints can use regular validation
+};
+
+export default {
+  generateCSRFToken,
+  validateCSRFToken,
+  getCSRFTokenForUser,
+  csrfProtection,
+  needsCSRFProtection,
+  strictCSRFValidation,
+  getCSRFStats,
+};