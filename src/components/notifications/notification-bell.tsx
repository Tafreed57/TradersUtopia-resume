--- conflicted
+++ resolved
@@ -1,669 +1,355 @@
-<<<<<<< HEAD
-'use client';
-
-import { useState, useEffect, useCallback } from 'react';
-import { useUser } from '@clerk/nextjs';
-import { Button } from '@/components/ui/button';
-import { Badge } from '@/components/ui/badge';
-import {
-  Card,
-  CardContent,
-  CardDescription,
-  CardHeader,
-  CardTitle,
-} from '@/components/ui/card';
-import {
-  DropdownMenu,
-  DropdownMenuContent,
-  DropdownMenuItem,
-  DropdownMenuLabel,
-  DropdownMenuSeparator,
-  DropdownMenuTrigger,
-} from '@/components/ui/dropdown-menu';
-import { ScrollArea } from '@/components/ui/scroll-area';
-import { Bell, BellRing, Check, CheckCheck } from 'lucide-react';
-import { showToast } from '@/lib/notifications-client';
-import { formatDistanceToNow } from 'date-fns';
-
-interface Notification {
-  id: string;
-  type: string;
-  title: string;
-  message: string;
-  read: boolean;
-  actionUrl?: string;
-  createdAt: string;
-}
-
-export function NotificationBell() {
-  const { user } = useUser();
-  const [notifications, setNotifications] = useState<Notification[]>([]);
-  const [unreadCount, setUnreadCount] = useState(0);
-  const [isLoading, setIsLoading] = useState(false);
-  const [isOpen, setIsOpen] = useState(false);
-  const [lastFetched, setLastFetched] = useState<number>(0);
-
-  const fetchNotifications = useCallback(
-    async (force = false) => {
-      if (!user) return;
-
-      // Implement basic caching - don't fetch if we fetched less than 30 seconds ago (unless forced)
-      const now = Date.now();
-      if (!force && now - lastFetched < 30000) {
-        return;
-      }
-
-      try {
-        const response = await fetch('/api/notifications');
-        if (response.ok) {
-          const data = await response.json();
-          setNotifications(data.notifications);
-          setUnreadCount(data.count);
-          setLastFetched(now);
-        }
-      } catch (error) {
-        console.error('Failed to fetch notifications:', error);
-      }
-    },
-    [user?.id]
-  ); // ✅ FIX: Remove lastFetched from deps to prevent infinite recreations
-
-  const markAsRead = async (notificationId: string) => {
-    try {
-      const response = await fetch('/api/notifications', {
-        method: 'POST',
-        headers: {
-          'Content-Type': 'application/json',
-        },
-        body: JSON.stringify({
-          action: 'mark_read',
-          notificationId,
-        }),
-      });
-
-      if (response.ok) {
-        setNotifications(prev =>
-          prev.map(notif =>
-            notif.id === notificationId ? { ...notif, read: true } : notif
-          )
-        );
-        setUnreadCount(prev => Math.max(0, prev - 1));
-      }
-    } catch (error) {
-      console.error('Failed to mark notification as read:', error);
-    }
-  };
-
-  const markAllAsRead = async () => {
-    setIsLoading(true);
-    try {
-      const response = await fetch('/api/notifications', {
-        method: 'POST',
-        headers: {
-          'Content-Type': 'application/json',
-        },
-        body: JSON.stringify({ action: 'mark_all_read' }),
-      });
-
-      if (response.ok) {
-        setNotifications(prev => prev.map(notif => ({ ...notif, read: true })));
-        setUnreadCount(0);
-        showToast.success('Notifications', 'All notifications marked as read');
-      }
-    } catch (error) {
-      showToast.error('Error', 'Failed to mark all notifications as read');
-    } finally {
-      setIsLoading(false);
-    }
-  };
-
-  const getNotificationIcon = (type: string) => {
-    switch (type) {
-      case 'SECURITY':
-        return '🔒';
-      case 'PAYMENT':
-        return '💳';
-      case 'MESSAGE':
-        return '💬';
-      case 'MENTION':
-        return '👤';
-      case 'SERVER_UPDATE':
-        return '📢';
-      case 'SYSTEM':
-        return '⚙️';
-      default:
-        return '📔';
-    }
-  };
-
-  const handleNotificationClick = (notification: Notification) => {
-    if (!notification.read) {
-      markAsRead(notification.id);
-    }
-
-    if (notification.actionUrl) {
-      window.location.href = notification.actionUrl;
-    }
-
-    setIsOpen(false);
-  };
-
-  useEffect(() => {
-    if (user) {
-      fetchNotifications(true); // Force initial fetch
-
-      // ✅ FIX: Create a stable polling function to prevent memory leaks
-      const pollNotifications = () => {
-        if (user) {
-          // Double-check user is still available
-          fetchNotifications(false);
-        }
-      };
-
-      // Poll for new notifications every 2 minutes (reduced frequency)
-      const interval = setInterval(pollNotifications, 120000);
-
-      return () => {
-        clearInterval(interval);
-        console.log('🧹 [NOTIFICATIONS] Cleaned up polling interval');
-      };
-    }
-  }, [user?.id]); // ✅ FIX: Only depend on user.id to prevent frequent re-creation
-
-  // Additional polling for more frequent updates when needed
-  useEffect(() => {
-    if (user && isOpen) {
-      // Poll more frequently when notification panel is open
-      const interval = setInterval(() => {
-        fetchNotifications(false);
-      }, 5000); // Poll every 5 seconds when open
-
-      return () => {
-        clearInterval(interval);
-      };
-    }
-  }, [user?.id, isOpen, fetchNotifications]);
-
-  useEffect(() => {
-    if (isOpen) {
-      fetchNotifications(true); // Force fetch when dropdown opens
-    }
-  }, [isOpen, fetchNotifications]); // ✅ FIX: Add fetchNotifications to dependencies for correctness
-
-  if (!user) return null;
-
-  return (
-    <DropdownMenu open={isOpen} onOpenChange={setIsOpen}>
-      <DropdownMenuTrigger asChild>
-        <Button variant='ghost' size='sm' className='relative'>
-          {unreadCount > 0 ? (
-            <BellRing className='h-4 w-4' />
-          ) : (
-            <Bell className='h-4 w-4' />
-          )}
-          {unreadCount > 0 && (
-            <Badge
-              variant='destructive'
-              className='absolute -top-1 -right-1 h-5 w-5 rounded-full p-0 flex items-center justify-center text-xs'
-            >
-              {unreadCount > 99 ? '99+' : unreadCount}
-            </Badge>
-          )}
-        </Button>
-      </DropdownMenuTrigger>
-
-      <DropdownMenuContent align='end' className='w-80 max-h-96' sideOffset={5}>
-        <DropdownMenuLabel className='flex items-center justify-between'>
-          <span>Notifications</span>
-          {unreadCount > 0 && (
-            <Button
-              variant='ghost'
-              size='sm'
-              onClick={markAllAsRead}
-              disabled={isLoading}
-              className='h-auto p-1 text-xs'
-            >
-              <CheckCheck className='h-3 w-3 mr-1' />
-              Mark all read
-            </Button>
-          )}
-        </DropdownMenuLabel>
-
-        <DropdownMenuSeparator />
-
-        {notifications.length === 0 ? (
-          <div className='p-4 text-center text-sm text-gray-500'>
-            <Bell className='h-8 w-8 mx-auto mb-2 text-gray-300' />
-            <p>No notifications yet</p>
-          </div>
-        ) : (
-          <ScrollArea className='max-h-80'>
-            {notifications.map(notification => (
-              <DropdownMenuItem
-                key={notification.id}
-                className='p-0'
-                onSelect={() => handleNotificationClick(notification)}
-              >
-                <Card
-                  className={`w-full border-0 shadow-none ${
-                    notification.read
-                      ? 'opacity-60'
-                      : 'bg-blue-50 dark:bg-blue-900/20'
-                  }`}
-                >
-                  <CardContent className='p-3'>
-                    <div className='flex items-start gap-3'>
-                      <div className='text-lg'>
-                        {getNotificationIcon(notification.type)}
-                      </div>
-                      <div className='flex-1 min-w-0'>
-                        <div className='flex items-center gap-2'>
-                          <h4 className='text-sm font-medium truncate'>
-                            {notification.title}
-                          </h4>
-                          {!notification.read && (
-                            <div className='h-2 w-2 bg-blue-500 rounded-full flex-shrink-0' />
-                          )}
-                        </div>
-                        <p className='text-xs text-gray-600 dark:text-gray-300 mt-1 line-clamp-2'>
-                          {notification.message}
-                        </p>
-                        <p className='text-xs text-gray-400 mt-1'>
-                          {formatDistanceToNow(
-                            new Date(notification.createdAt),
-                            { addSuffix: true }
-                          )}
-                        </p>
-                      </div>
-                      {!notification.read && (
-                        <Button
-                          variant='ghost'
-                          size='sm'
-                          className='h-auto p-1'
-                          onClick={e => {
-                            e.stopPropagation();
-                            markAsRead(notification.id);
-                          }}
-                        >
-                          <Check className='h-3 w-3' />
-                        </Button>
-                      )}
-                    </div>
-                  </CardContent>
-                </Card>
-              </DropdownMenuItem>
-            ))}
-          </ScrollArea>
-        )}
-
-        {notifications.length > 0 && (
-          <>
-            <DropdownMenuSeparator />
-            <DropdownMenuItem className='text-center justify-center'>
-              <Button variant='ghost' size='sm' className='w-full'>
-                View All Notifications
-              </Button>
-            </DropdownMenuItem>
-          </>
-        )}
-      </DropdownMenuContent>
-    </DropdownMenu>
-  );
-}
-=======
-'use client';
-
-import { useState, useEffect, useCallback } from 'react';
-import { useUser } from '@clerk/nextjs';
-import { Button } from '@/components/ui/button';
-import { Badge } from '@/components/ui/badge';
-import {
-  Card,
-  CardContent,
-  CardDescription,
-  CardHeader,
-  CardTitle,
-} from '@/components/ui/card';
-import {
-  DropdownMenu,
-  DropdownMenuContent,
-  DropdownMenuItem,
-  DropdownMenuLabel,
-  DropdownMenuSeparator,
-  DropdownMenuTrigger,
-} from '@/components/ui/dropdown-menu';
-import { ScrollArea } from '@/components/ui/scroll-area';
-import { Bell, BellRing, Check, CheckCheck } from 'lucide-react';
-import { showToast } from '@/lib/notifications-client';
-import { formatDistanceToNow } from 'date-fns';
-import { useSocket } from '@/contexts/socket-provider';
-
-interface Notification {
-  id: string;
-  type: string;
-  title: string;
-  message: string;
-  read: boolean;
-  actionUrl?: string;
-  createdAt: string;
-}
-
-export function NotificationBell() {
-  const { user } = useUser();
-  const { socket } = useSocket();
-  const [notifications, setNotifications] = useState<Notification[]>([]);
-  const [unreadCount, setUnreadCount] = useState(0);
-  const [isLoading, setIsLoading] = useState(false);
-  const [isOpen, setIsOpen] = useState(false);
-  const [lastFetched, setLastFetched] = useState<number>(0);
-
-  const fetchNotifications = useCallback(
-    async (force = false) => {
-      if (!user) return;
-
-      // Implement basic caching - don't fetch if we fetched less than 30 seconds ago (unless forced)
-      const now = Date.now();
-      if (!force && now - lastFetched < 30000) {
-        return;
-      }
-
-      try {
-        const response = await fetch('/api/notifications');
-        if (response.ok) {
-          const data = await response.json();
-          setNotifications(data.notifications);
-          setUnreadCount(data.count);
-          setLastFetched(now);
-        }
-      } catch (error) {
-        console.error('Failed to fetch notifications:', error);
-      }
-    },
-    [user?.id]
-  ); // ✅ FIX: Remove lastFetched from deps to prevent infinite recreations
-
-  const markAsRead = async (notificationId: string) => {
-    try {
-      const response = await fetch('/api/notifications', {
-        method: 'POST',
-        headers: {
-          'Content-Type': 'application/json',
-        },
-        body: JSON.stringify({
-          action: 'mark_read',
-          notificationId,
-        }),
-      });
-
-      if (response.ok) {
-        setNotifications(prev =>
-          prev.map(notif =>
-            notif.id === notificationId ? { ...notif, read: true } : notif
-          )
-        );
-        setUnreadCount(prev => Math.max(0, prev - 1));
-      }
-    } catch (error) {
-      console.error('Failed to mark notification as read:', error);
-    }
-  };
-
-  const markAllAsRead = async () => {
-    setIsLoading(true);
-    try {
-      const response = await fetch('/api/notifications', {
-        method: 'POST',
-        headers: {
-          'Content-Type': 'application/json',
-        },
-        body: JSON.stringify({ action: 'mark_all_read' }),
-      });
-
-      if (response.ok) {
-        setNotifications(prev => prev.map(notif => ({ ...notif, read: true })));
-        setUnreadCount(0);
-        showToast.success('Notifications', 'All notifications marked as read');
-      }
-    } catch (error) {
-      showToast.error('Error', 'Failed to mark all notifications as read');
-    } finally {
-      setIsLoading(false);
-    }
-  };
-
-  const getNotificationIcon = (type: string) => {
-    switch (type) {
-      case 'SECURITY':
-        return '🔒';
-      case 'PAYMENT':
-        return '💳';
-      case 'MESSAGE':
-        return '💬';
-      case 'MENTION':
-        return '👤';
-      case 'SERVER_UPDATE':
-        return '📢';
-      case 'SYSTEM':
-        return '⚙️';
-      default:
-        return '📔';
-    }
-  };
-
-  const handleNotificationClick = (notification: Notification) => {
-    if (!notification.read) {
-      markAsRead(notification.id);
-    }
-
-    if (notification.actionUrl) {
-      window.location.href = notification.actionUrl;
-    }
-
-    setIsOpen(false);
-  };
-
-  useEffect(() => {
-    if (user) {
-      fetchNotifications(true); // Force initial fetch
-
-      // ✅ FIX: Create a stable polling function to prevent memory leaks
-      const pollNotifications = () => {
-        if (user) {
-          // Double-check user is still available
-          fetchNotifications(false);
-        }
-      };
-
-      // Poll for new notifications every 2 minutes (reduced frequency)
-      const interval = setInterval(pollNotifications, 120000);
-
-      return () => {
-        clearInterval(interval);
-        if (process.env.NODE_ENV === 'development') {
-          console.log('🧹 [NOTIFICATIONS] Cleaned up polling interval');
-        }
-      };
-    }
-  }, [user?.id]); // ✅ FIX: Only depend on user.id to prevent frequent re-creation
-
-  // WebSocket event listeners for real-time notifications
-  useEffect(() => {
-    if (socket && user) {
-      const handleNewNotification = (notification: Notification) => {
-        setNotifications(prev => [notification, ...prev]);
-        setUnreadCount(prev => prev + 1);
-
-        // Show toast for new notification
-        showToast.info(notification.title, notification.message);
-      };
-
-      const handleNotificationRead = (notificationId: string) => {
-        setNotifications(prev =>
-          prev.map(notif =>
-            notif.id === notificationId ? { ...notif, read: true } : notif
-          )
-        );
-        setUnreadCount(prev => Math.max(0, prev - 1));
-      };
-
-      const handleNotificationUpdate = () => {
-        // Refresh notifications when server indicates updates
-        fetchNotifications(true);
-      };
-
-      if (process.env.NODE_ENV === 'development') {
-        console.log('🔌 [NOTIFICATIONS] Setting up WebSocket listeners');
-      }
-      socket.on('notification:new', handleNewNotification);
-      socket.on('notification:read', handleNotificationRead);
-      socket.on('notification:update', handleNotificationUpdate);
-
-      return () => {
-        if (process.env.NODE_ENV === 'development') {
-          console.log('🧹 [NOTIFICATIONS] Cleaning up WebSocket listeners');
-        }
-        socket.off('notification:new', handleNewNotification);
-        socket.off('notification:read', handleNotificationRead);
-        socket.off('notification:update', handleNotificationUpdate);
-      };
-    }
-  }, [socket?.id, user?.id]); // ✅ FIX: Use stable identifiers instead of object references
-
-  useEffect(() => {
-    if (isOpen) {
-      fetchNotifications(true); // Force fetch when dropdown opens
-    }
-  }, [isOpen, fetchNotifications]); // ✅ FIX: Add fetchNotifications to dependencies for correctness
-
-  if (!user) return null;
-
-  return (
-    <DropdownMenu open={isOpen} onOpenChange={setIsOpen}>
-      <DropdownMenuTrigger asChild>
-        <Button
-          variant='ghost'
-          size='sm'
-          className='relative h-10 w-10 sm:h-12 sm:w-12 p-0 touch-manipulation'
-        >
-          {unreadCount > 0 ? (
-            <BellRing className='h-5 w-5 sm:h-6 sm:w-6' />
-          ) : (
-            <Bell className='h-5 w-5 sm:h-6 sm:w-6' />
-          )}
-          {unreadCount > 0 && (
-            <Badge
-              variant='destructive'
-              className='absolute -top-1 -right-1 h-5 w-5 sm:h-6 sm:w-6 rounded-full p-0 flex items-center justify-center text-xs'
-            >
-              {unreadCount > 99 ? '99+' : unreadCount}
-            </Badge>
-          )}
-        </Button>
-      </DropdownMenuTrigger>
-
-      <DropdownMenuContent
-        align='end'
-        className='w-72 sm:w-80 max-h-80 sm:max-h-96 mr-2 sm:mr-0'
-        sideOffset={5}
-      >
-        <DropdownMenuLabel className='flex items-center justify-between p-3 sm:p-4'>
-          <span className='text-sm sm:text-base font-semibold'>
-            Notifications
-          </span>
-          {unreadCount > 0 && (
-            <Button
-              variant='ghost'
-              size='sm'
-              onClick={markAllAsRead}
-              disabled={isLoading}
-              className='h-auto p-1 sm:p-2 text-xs touch-manipulation'
-            >
-              <CheckCheck className='h-3 w-3 sm:h-4 sm:w-4 mr-1' />
-              <span className='hidden sm:inline'>Mark all read</span>
-              <span className='sm:hidden'>Read all</span>
-            </Button>
-          )}
-        </DropdownMenuLabel>
-
-        <DropdownMenuSeparator />
-
-        {notifications.length === 0 ? (
-          <div className='p-4 text-center text-sm text-gray-500'>
-            <Bell className='h-8 w-8 mx-auto mb-2 text-gray-300' />
-            <p>No notifications yet</p>
-          </div>
-        ) : (
-          <ScrollArea className='max-h-80'>
-            {notifications.map(notification => (
-              <DropdownMenuItem
-                key={notification.id}
-                className='p-0'
-                onSelect={() => handleNotificationClick(notification)}
-              >
-                <Card
-                  className={`w-full border-0 shadow-none ${
-                    notification.read
-                      ? 'opacity-60'
-                      : 'bg-blue-50 dark:bg-blue-900/20'
-                  }`}
-                >
-                  <CardContent className='p-3'>
-                    <div className='flex items-start gap-3'>
-                      <div className='text-lg'>
-                        {getNotificationIcon(notification.type)}
-                      </div>
-                      <div className='flex-1 min-w-0'>
-                        <div className='flex items-center gap-2'>
-                          <h4 className='text-sm font-medium truncate'>
-                            {notification.title}
-                          </h4>
-                          {!notification.read && (
-                            <div className='h-2 w-2 bg-blue-500 rounded-full flex-shrink-0' />
-                          )}
-                        </div>
-                        <p className='text-xs text-gray-600 dark:text-gray-300 mt-1 line-clamp-2'>
-                          {notification.message}
-                        </p>
-                        <p className='text-xs text-gray-400 mt-1'>
-                          {formatDistanceToNow(
-                            new Date(notification.createdAt),
-                            { addSuffix: true }
-                          )}
-                        </p>
-                      </div>
-                      {!notification.read && (
-                        <Button
-                          variant='ghost'
-                          size='sm'
-                          className='h-auto p-1'
-                          onClick={e => {
-                            e.stopPropagation();
-                            markAsRead(notification.id);
-                          }}
-                        >
-                          <Check className='h-3 w-3' />
-                        </Button>
-                      )}
-                    </div>
-                  </CardContent>
-                </Card>
-              </DropdownMenuItem>
-            ))}
-          </ScrollArea>
-        )}
-
-        {notifications.length > 0 && (
-          <>
-            <DropdownMenuSeparator />
-            <DropdownMenuItem className='text-center justify-center'>
-              <Button variant='ghost' size='sm' className='w-full'>
-                View All Notifications
-              </Button>
-            </DropdownMenuItem>
-          </>
-        )}
-      </DropdownMenuContent>
-    </DropdownMenu>
-  );
-}
->>>>>>> 6ef40c81
+'use client';
+
+import { useState, useEffect, useCallback } from 'react';
+import { useUser } from '@clerk/nextjs';
+import { Button } from '@/components/ui/button';
+import { Badge } from '@/components/ui/badge';
+import {
+  Card,
+  CardContent,
+  CardDescription,
+  CardHeader,
+  CardTitle,
+} from '@/components/ui/card';
+import {
+  DropdownMenu,
+  DropdownMenuContent,
+  DropdownMenuItem,
+  DropdownMenuLabel,
+  DropdownMenuSeparator,
+  DropdownMenuTrigger,
+} from '@/components/ui/dropdown-menu';
+import { ScrollArea } from '@/components/ui/scroll-area';
+import { Bell, BellRing, Check, CheckCheck } from 'lucide-react';
+import { showToast } from '@/lib/notifications-client';
+import { formatDistanceToNow } from 'date-fns';
+import { useSocket } from '@/contexts/socket-provider';
+
+interface Notification {
+  id: string;
+  type: string;
+  title: string;
+  message: string;
+  read: boolean;
+  actionUrl?: string;
+  createdAt: string;
+}
+
+export function NotificationBell() {
+  const { user } = useUser();
+  const { socket } = useSocket();
+  const [notifications, setNotifications] = useState<Notification[]>([]);
+  const [unreadCount, setUnreadCount] = useState(0);
+  const [isLoading, setIsLoading] = useState(false);
+  const [isOpen, setIsOpen] = useState(false);
+  const [lastFetched, setLastFetched] = useState<number>(0);
+
+  const fetchNotifications = useCallback(
+    async (force = false) => {
+      if (!user) return;
+
+      // Implement basic caching - don't fetch if we fetched less than 30 seconds ago (unless forced)
+      const now = Date.now();
+      if (!force && now - lastFetched < 30000) {
+        return;
+      }
+
+      try {
+        const response = await fetch('/api/notifications');
+        if (response.ok) {
+          const data = await response.json();
+          setNotifications(data.notifications);
+          setUnreadCount(data.count);
+          setLastFetched(now);
+        }
+      } catch (error) {
+        console.error('Failed to fetch notifications:', error);
+      }
+    },
+    [user?.id]
+  ); // ✅ FIX: Remove lastFetched from deps to prevent infinite recreations
+
+  const markAsRead = async (notificationId: string) => {
+    try {
+      const response = await fetch('/api/notifications', {
+        method: 'POST',
+        headers: {
+          'Content-Type': 'application/json',
+        },
+        body: JSON.stringify({
+          action: 'mark_read',
+          notificationId,
+        }),
+      });
+
+      if (response.ok) {
+        setNotifications(prev =>
+          prev.map(notif =>
+            notif.id === notificationId ? { ...notif, read: true } : notif
+          )
+        );
+        setUnreadCount(prev => Math.max(0, prev - 1));
+      }
+    } catch (error) {
+      console.error('Failed to mark notification as read:', error);
+    }
+  };
+
+  const markAllAsRead = async () => {
+    setIsLoading(true);
+    try {
+      const response = await fetch('/api/notifications', {
+        method: 'POST',
+        headers: {
+          'Content-Type': 'application/json',
+        },
+        body: JSON.stringify({ action: 'mark_all_read' }),
+      });
+
+      if (response.ok) {
+        setNotifications(prev => prev.map(notif => ({ ...notif, read: true })));
+        setUnreadCount(0);
+        showToast.success('Notifications', 'All notifications marked as read');
+      }
+    } catch (error) {
+      showToast.error('Error', 'Failed to mark all notifications as read');
+    } finally {
+      setIsLoading(false);
+    }
+  };
+
+  const getNotificationIcon = (type: string) => {
+    switch (type) {
+      case 'SECURITY':
+        return '🔒';
+      case 'PAYMENT':
+        return '💳';
+      case 'MESSAGE':
+        return '💬';
+      case 'MENTION':
+        return '👤';
+      case 'SERVER_UPDATE':
+        return '📢';
+      case 'SYSTEM':
+        return '⚙️';
+      default:
+        return '📔';
+    }
+  };
+
+  const handleNotificationClick = (notification: Notification) => {
+    if (!notification.read) {
+      markAsRead(notification.id);
+    }
+
+    if (notification.actionUrl) {
+      window.location.href = notification.actionUrl;
+    }
+
+    setIsOpen(false);
+  };
+
+  useEffect(() => {
+    if (user) {
+      fetchNotifications(true); // Force initial fetch
+
+      // ✅ FIX: Create a stable polling function to prevent memory leaks
+      const pollNotifications = () => {
+        if (user) {
+          // Double-check user is still available
+          fetchNotifications(false);
+        }
+      };
+
+      // Poll for new notifications every 2 minutes (reduced frequency)
+      const interval = setInterval(pollNotifications, 120000);
+
+      return () => {
+        clearInterval(interval);
+        if (process.env.NODE_ENV === 'development') {
+          console.log('🧹 [NOTIFICATIONS] Cleaned up polling interval');
+        }
+      };
+    }
+  }, [user?.id]); // ✅ FIX: Only depend on user.id to prevent frequent re-creation
+
+  // WebSocket event listeners for real-time notifications
+  useEffect(() => {
+    if (socket && user) {
+      const handleNewNotification = (notification: Notification) => {
+        setNotifications(prev => [notification, ...prev]);
+        setUnreadCount(prev => prev + 1);
+
+        // Show toast for new notification
+        showToast.info(notification.title, notification.message);
+      };
+
+      const handleNotificationRead = (notificationId: string) => {
+        setNotifications(prev =>
+          prev.map(notif =>
+            notif.id === notificationId ? { ...notif, read: true } : notif
+          )
+        );
+        setUnreadCount(prev => Math.max(0, prev - 1));
+      };
+
+      const handleNotificationUpdate = () => {
+        // Refresh notifications when server indicates updates
+        fetchNotifications(true);
+      };
+
+      if (process.env.NODE_ENV === 'development') {
+        console.log('🔌 [NOTIFICATIONS] Setting up WebSocket listeners');
+      }
+      socket.on('notification:new', handleNewNotification);
+      socket.on('notification:read', handleNotificationRead);
+      socket.on('notification:update', handleNotificationUpdate);
+
+      return () => {
+        if (process.env.NODE_ENV === 'development') {
+          console.log('🧹 [NOTIFICATIONS] Cleaning up WebSocket listeners');
+        }
+        socket.off('notification:new', handleNewNotification);
+        socket.off('notification:read', handleNotificationRead);
+        socket.off('notification:update', handleNotificationUpdate);
+      };
+    }
+  }, [socket?.id, user?.id]); // ✅ FIX: Use stable identifiers instead of object references
+
+  useEffect(() => {
+    if (isOpen) {
+      fetchNotifications(true); // Force fetch when dropdown opens
+    }
+  }, [isOpen, fetchNotifications]); // ✅ FIX: Add fetchNotifications to dependencies for correctness
+
+  if (!user) return null;
+
+  return (
+    <DropdownMenu open={isOpen} onOpenChange={setIsOpen}>
+      <DropdownMenuTrigger asChild>
+        <Button
+          variant='ghost'
+          size='sm'
+          className='relative h-10 w-10 sm:h-12 sm:w-12 p-0 touch-manipulation'
+        >
+          {unreadCount > 0 ? (
+            <BellRing className='h-5 w-5 sm:h-6 sm:w-6' />
+          ) : (
+            <Bell className='h-5 w-5 sm:h-6 sm:w-6' />
+          )}
+          {unreadCount > 0 && (
+            <Badge
+              variant='destructive'
+              className='absolute -top-1 -right-1 h-5 w-5 sm:h-6 sm:w-6 rounded-full p-0 flex items-center justify-center text-xs'
+            >
+              {unreadCount > 99 ? '99+' : unreadCount}
+            </Badge>
+          )}
+        </Button>
+      </DropdownMenuTrigger>
+
+      <DropdownMenuContent
+        align='end'
+        className='w-72 sm:w-80 max-h-80 sm:max-h-96 mr-2 sm:mr-0'
+        sideOffset={5}
+      >
+        <DropdownMenuLabel className='flex items-center justify-between p-3 sm:p-4'>
+          <span className='text-sm sm:text-base font-semibold'>
+            Notifications
+          </span>
+          {unreadCount > 0 && (
+            <Button
+              variant='ghost'
+              size='sm'
+              onClick={markAllAsRead}
+              disabled={isLoading}
+              className='h-auto p-1 sm:p-2 text-xs touch-manipulation'
+            >
+              <CheckCheck className='h-3 w-3 sm:h-4 sm:w-4 mr-1' />
+              <span className='hidden sm:inline'>Mark all read</span>
+              <span className='sm:hidden'>Read all</span>
+            </Button>
+          )}
+        </DropdownMenuLabel>
+
+        <DropdownMenuSeparator />
+
+        {notifications.length === 0 ? (
+          <div className='p-4 text-center text-sm text-gray-500'>
+            <Bell className='h-8 w-8 mx-auto mb-2 text-gray-300' />
+            <p>No notifications yet</p>
+          </div>
+        ) : (
+          <ScrollArea className='max-h-80'>
+            {notifications.map(notification => (
+              <DropdownMenuItem
+                key={notification.id}
+                className='p-0'
+                onSelect={() => handleNotificationClick(notification)}
+              >
+                <Card
+                  className={`w-full border-0 shadow-none ${
+                    notification.read
+                      ? 'opacity-60'
+                      : 'bg-blue-50 dark:bg-blue-900/20'
+                  }`}
+                >
+                  <CardContent className='p-3'>
+                    <div className='flex items-start gap-3'>
+                      <div className='text-lg'>
+                        {getNotificationIcon(notification.type)}
+                      </div>
+                      <div className='flex-1 min-w-0'>
+                        <div className='flex items-center gap-2'>
+                          <h4 className='text-sm font-medium truncate'>
+                            {notification.title}
+                          </h4>
+                          {!notification.read && (
+                            <div className='h-2 w-2 bg-blue-500 rounded-full flex-shrink-0' />
+                          )}
+                        </div>
+                        <p className='text-xs text-gray-600 dark:text-gray-300 mt-1 line-clamp-2'>
+                          {notification.message}
+                        </p>
+                        <p className='text-xs text-gray-400 mt-1'>
+                          {formatDistanceToNow(
+                            new Date(notification.createdAt),
+                            { addSuffix: true }
+                          )}
+                        </p>
+                      </div>
+                      {!notification.read && (
+                        <Button
+                          variant='ghost'
+                          size='sm'
+                          className='h-auto p-1'
+                          onClick={e => {
+                            e.stopPropagation();
+                            markAsRead(notification.id);
+                          }}
+                        >
+                          <Check className='h-3 w-3' />
+                        </Button>
+                      )}
+                    </div>
+                  </CardContent>
+                </Card>
+              </DropdownMenuItem>
+            ))}
+          </ScrollArea>
+        )}
+
+        {notifications.length > 0 && (
+          <>
+            <DropdownMenuSeparator />
+            <DropdownMenuItem className='text-center justify-center'>
+              <Button variant='ghost' size='sm' className='w-full'>
+                View All Notifications
+              </Button>
+            </DropdownMenuItem>
+          </>
+        )}
+      </DropdownMenuContent>
+    </DropdownMenu>
+  );
+}