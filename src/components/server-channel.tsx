'use client';
import { ActionTooltip } from '@/components/ui/action-tooltip';
import { cn } from '@/lib/utils';
import { Channel, ChannelType, MemberRole, Server } from '@prisma/client';
import { Edit, Hash, Mic, Trash, Video, Lock } from 'lucide-react';
import { useParams, useRouter } from 'next/navigation';
import React from 'react';
import { useStore } from '@/store/store';
import { ModalType } from '@/types/store';

interface ServerChannelParams {
  channel: Channel;
  server: Server;
  role?: MemberRole;
}

const iconMap = {
  [ChannelType.TEXT]: Hash,
  [ChannelType.AUDIO]: Mic,
  [ChannelType.VIDEO]: Video,
};

export function ServerChannel({ channel, server, role }: ServerChannelParams) {
  const onOpen = useStore.use.onOpen();

  const router = useRouter();
  const params = useParams();

  const Icon = iconMap[channel.type];
  const onClick = () => {
    router.push(`/servers/${params?.serverId}/channels/${channel.id}`);
  };
  const onAction = (e: React.MouseEvent, action: ModalType) => {
    e.stopPropagation();
    onOpen(action, { server, channel });
  };

  return (
    <button
      onClick={onClick}
      className={cn(
<<<<<<< HEAD
        'group px-2 py-2 rounded-md flex items-center gap-x-2 w-full hover:bg-zinc-700/10 transition mb-1',
        params?.channelId === channel.id && 'bg-zinc-700/10'
      )}
    >
      <Icon className='flex-shrink-0 w-5 h-5 text-zinc-400' />
      <p
        className={cn(
          'line-clamp-1 text-sm font-semibold text-zinc-400 group-hover:text-zinc-300 transition',
          params?.channelId === channel.id && 'text-white'
=======
        'group px-2 py-2 rounded-md flex items-center gap-x-2 w-full hover:bg-zinc-700/10 dark:hover:bg-zinc-700/50 transition mb-1',
        params?.channelId === channel.id && 'bg-zinc-700/10 dark:bg-zinc-700'
      )}
    >
      <Icon className='flex-shrink-0 w-5 h-5 text-zinc-500 dark:text-zinc-400' />
      <p
        className={cn(
          'line-clamp-1 text-sm font-semibold text-zinc-500 dark:text-zinc-400 group-hover:text-zinc-600 dark:group-hover:text-zinc-300 transition',
          params?.channelId === channel.id &&
            'text-primary dark:text-zinc-200 dark:group-hover:text-white'
>>>>>>> 4faffc02
        )}
      >
        {channel.name}
      </p>
      {channel.name !== 'general' && role !== MemberRole.GUEST && (
        <div className='ml-auto flex items-center gap-x-2'>
          <ActionTooltip label='Edit'>
            <Edit
              onClick={e => onAction(e, 'editChannel')}
<<<<<<< HEAD
              className='hidden group-hover:block w-4 h-4 text-zinc-400 hover:text-zinc-300 transition'
=======
              className='hidden group-hover:block w-4 h-4 text-zinc-500 hover:text-zinc-600 dark:text-zinc-400 dark:hover:text-zinc-300 transition'
>>>>>>> 4faffc02
            />
          </ActionTooltip>
          <ActionTooltip label='Delete'>
            <Trash
              onClick={e => onAction(e, 'deleteChannel')}
<<<<<<< HEAD
              className='hidden group-hover:block w-4 h-4 text-zinc-400 hover:text-zinc-300 transition'
=======
              className='hidden group-hover:block w-4 h-4 text-zinc-500 hover:text-zinc-600 dark:text-zinc-400 dark:hover:text-zinc-300 transition'
>>>>>>> 4faffc02
            />
          </ActionTooltip>
        </div>
      )}
      {channel.name === 'general' && (
<<<<<<< HEAD
        <Lock className='ml-auto w-4 h-4 text-zinc-400' />
=======
        <Lock className='ml-auto w-4 h-4 text-zinc-500 dark:text-zinc-400' />
>>>>>>> 4faffc02
      )}
    </button>
  );
}<|MERGE_RESOLUTION|>--- conflicted
+++ resolved
@@ -39,17 +39,6 @@
     <button
       onClick={onClick}
       className={cn(
-<<<<<<< HEAD
-        'group px-2 py-2 rounded-md flex items-center gap-x-2 w-full hover:bg-zinc-700/10 transition mb-1',
-        params?.channelId === channel.id && 'bg-zinc-700/10'
-      )}
-    >
-      <Icon className='flex-shrink-0 w-5 h-5 text-zinc-400' />
-      <p
-        className={cn(
-          'line-clamp-1 text-sm font-semibold text-zinc-400 group-hover:text-zinc-300 transition',
-          params?.channelId === channel.id && 'text-white'
-=======
         'group px-2 py-2 rounded-md flex items-center gap-x-2 w-full hover:bg-zinc-700/10 dark:hover:bg-zinc-700/50 transition mb-1',
         params?.channelId === channel.id && 'bg-zinc-700/10 dark:bg-zinc-700'
       )}
@@ -60,7 +49,6 @@
           'line-clamp-1 text-sm font-semibold text-zinc-500 dark:text-zinc-400 group-hover:text-zinc-600 dark:group-hover:text-zinc-300 transition',
           params?.channelId === channel.id &&
             'text-primary dark:text-zinc-200 dark:group-hover:text-white'
->>>>>>> 4faffc02
         )}
       >
         {channel.name}
@@ -70,31 +58,19 @@
           <ActionTooltip label='Edit'>
             <Edit
               onClick={e => onAction(e, 'editChannel')}
-<<<<<<< HEAD
-              className='hidden group-hover:block w-4 h-4 text-zinc-400 hover:text-zinc-300 transition'
-=======
               className='hidden group-hover:block w-4 h-4 text-zinc-500 hover:text-zinc-600 dark:text-zinc-400 dark:hover:text-zinc-300 transition'
->>>>>>> 4faffc02
             />
           </ActionTooltip>
           <ActionTooltip label='Delete'>
             <Trash
               onClick={e => onAction(e, 'deleteChannel')}
-<<<<<<< HEAD
-              className='hidden group-hover:block w-4 h-4 text-zinc-400 hover:text-zinc-300 transition'
-=======
               className='hidden group-hover:block w-4 h-4 text-zinc-500 hover:text-zinc-600 dark:text-zinc-400 dark:hover:text-zinc-300 transition'
->>>>>>> 4faffc02
             />
           </ActionTooltip>
         </div>
       )}
       {channel.name === 'general' && (
-<<<<<<< HEAD
-        <Lock className='ml-auto w-4 h-4 text-zinc-400' />
-=======
         <Lock className='ml-auto w-4 h-4 text-zinc-500 dark:text-zinc-400' />
->>>>>>> 4faffc02
       )}
     </button>
   );
