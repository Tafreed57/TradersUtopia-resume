--- conflicted
+++ resolved
@@ -1,11 +1,6 @@
 'use client';
 
 import { useState } from 'react';
-<<<<<<< HEAD
-import { useRouter } from 'next/navigation';
-import { Button } from '@/components/ui/button';
-import { Loader2, DollarSign, ArrowRight } from 'lucide-react';
-=======
 import { useUser } from '@clerk/nextjs';
 import { useRouter } from 'next/navigation';
 import { Button } from '@/components/ui/button';
@@ -24,33 +19,23 @@
   Loader2,
 } from 'lucide-react';
 import { makeSecureRequest } from '@/lib/csrf-client';
->>>>>>> 4faffc02
 
 export function SecureEntryButton() {
+  const { isLoaded, user } = useUser();
   const router = useRouter();
   const [isVerifying, setIsVerifying] = useState(false);
-
-<<<<<<< HEAD
-  const handleViewPricing = async () => {
-    console.log('💰 Redirecting to pricing page...');
-=======
+  const [showResult, setShowResult] = useState(false);
+  const [verificationResult, setVerificationResult] = useState<{
+    success: boolean;
+    message: string;
+    hasAccess: boolean;
+  } | null>(null);
+
   const handleSecureEntry = async () => {
     console.log('🔐 Starting secure entry verification...');
->>>>>>> 4faffc02
     setIsVerifying(true);
-
-<<<<<<< HEAD
-    // Add a brief loading state for visual feedback
-    setTimeout(() => {
-      router.push('/pricing');
-    }, 300);
-  };
-
-  return (
-    <Button
-      size='lg' className='bg-gradient-to-r from-blue-600 via-purple-600 to-indigo-700 hover:from-blue-700 hover:via-purple-700 hover:to-indigo-800 text-white px-8 py-4 text-lg font-semibold rounded-xl transition-all duration-300 transform hover:scale-105 shadow-2xl disabled:opacity-50 disabled:cursor-not-allowed disabled:transform-none border border-blue-400/30 hover:border-purple-400/50 hover:shadow-purple-500/25'
-      onClick={handleViewPricing}
-=======
+    setShowResult(false);
+
     try {
       // Step 1: Check if user is authenticated
       if (!isLoaded || !user) {
@@ -268,25 +253,10 @@
       size='lg'
       className='bg-indigo-600 hover:bg-indigo-700 text-white px-8 py-4 text-lg font-semibold rounded-full transition-all duration-200 transform hover:scale-105 shadow-xl disabled:opacity-50 disabled:cursor-not-allowed disabled:transform-none'
       onClick={handleSecureEntry}
->>>>>>> 4faffc02
       disabled={isVerifying}
     >
       {isVerifying ? (
         <div className='flex items-center gap-2'>
-<<<<<<< HEAD
-          <Loader2 className='h-5 w-5 animate-spin text-yellow-300' />
-          <span className='bg-gradient-to-r from-white to-gray-100 bg-clip-text text-transparent'>
-            Loading Pricing...
-          </span>
-        </div>
-      ) : (
-        <div className='flex items-center gap-2'>
-          <DollarSign className='h-5 w-5 animate-pulse text-yellow-300' />
-          <span className='bg-gradient-to-r from-white to-gray-100 bg-clip-text text-transparent'>
-            💎 View Pricing
-          </span>
-          <ArrowRight className='h-4 w-4 text-yellow-300 animate-bounce' />
-=======
           <Loader2 className='h-5 w-5 animate-spin' />
           <span>Verifying Access...</span>
         </div>
@@ -294,7 +264,6 @@
         <div className='flex items-center gap-2'>
           <Shield className='h-5 w-5' />
           <span>Enter Traders Utopia</span>
->>>>>>> 4faffc02
         </div>
       )}
     </Button>
