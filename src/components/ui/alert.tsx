import * as React from 'react';
import { cva, type VariantProps } from 'class-variance-authority';

import { cn } from '@/lib/utils';

const alertVariants = cva(
  'relative w-full rounded-lg border p-4 [&>svg~*]:pl-7 [&>svg+div]:translate-y-[-3px] [&>svg]:absolute [&>svg]:left-4 [&>svg]:top-4 [&>svg]:text-foreground',
  {
    variants: {
      variant: {
        default: 'bg-background text-foreground',
        destructive:
<<<<<<< HEAD
          "border-destructive/50 text-destructive [&>svg]:text-destructive",
=======
          'border-destructive/50 text-destructive dark:border-destructive [&>svg]:text-destructive',
>>>>>>> 4faffc02
      },
    },
    defaultVariants: {
      variant: 'default',
    },
  }
);

const Alert = React.forwardRef<
  HTMLDivElement,
  React.HTMLAttributes<HTMLDivElement> & VariantProps<typeof alertVariants>
>(({ className, variant, ...props }, ref) => (
  <div
    ref={ref}
    role='alert'
    className={cn(alertVariants({ variant }), className)}
    {...props}
  />
));
Alert.displayName = 'Alert';

const AlertTitle = React.forwardRef<
  HTMLParagraphElement,
  React.HTMLAttributes<HTMLHeadingElement>
>(({ className, ...props }, ref) => (
  <h5
    ref={ref}
    className={cn('mb-1 font-medium leading-none tracking-tight', className)}
    {...props}
  />
));
AlertTitle.displayName = 'AlertTitle';

const AlertDescription = React.forwardRef<
  HTMLParagraphElement,
  React.HTMLAttributes<HTMLParagraphElement>
>(({ className, ...props }, ref) => (
  <div
    ref={ref}
    className={cn('text-sm [&_p]:leading-relaxed', className)}
    {...props}
  />
));
AlertDescription.displayName = 'AlertDescription';

export { Alert, AlertTitle, AlertDescription };<|MERGE_RESOLUTION|>--- conflicted
+++ resolved
@@ -10,11 +10,7 @@
       variant: {
         default: 'bg-background text-foreground',
         destructive:
-<<<<<<< HEAD
-          "border-destructive/50 text-destructive [&>svg]:text-destructive",
-=======
           'border-destructive/50 text-destructive dark:border-destructive [&>svg]:text-destructive',
->>>>>>> 4faffc02
       },
     },
     defaultVariants: {
