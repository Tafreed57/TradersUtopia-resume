import { getCurrentProfile, getAllServers } from '@/lib/query';
import { SideBarActions } from '@/components/layout/side-bar-actions';
import { SideBarItem } from '@/components/layout/side-bar-item';
<<<<<<< HEAD

=======
import { ModeToggle } from '@/components/mode-toggler';
>>>>>>> 4faffc02
import { NotificationBell } from '@/components/notifications/notification-bell';
import { ScrollArea } from '@/components/ui/scroll-area';
import { Separator } from '@/components/ui/separator';
import { Button } from '@/components/ui/button';
import { UserButton } from '@clerk/nextjs';
import { SubscriptionProtectedLink } from '@/components/subscription-protected-link';
import { redirect } from 'next/navigation';
import { LayoutDashboard } from 'lucide-react';
import Link from 'next/link';

export async function SideBar() {
  const profile = await getCurrentProfile();
  if (!profile) {
    return redirect('/');
  }

  const servers = await getAllServers(profile.id);

  return (
<<<<<<< HEAD
    <div className='flex flex-col space-y-4 items-center h-full text-primary w-full bg-[#2B2D31] py-3'>
=======
    <div className='flex flex-col space-y-4 items-center h-full text-primary w-full bg-[#E3E5E8] dark:bg-[#1E1F22] py-3'>
>>>>>>> 4faffc02
      {/* Dashboard Link */}
      <SubscriptionProtectedLink
        href='/dashboard'
        className='h-[48px] w-[48px] rounded-full bg-background/10 hover:bg-background/20 transition-all group'
        size='icon'
        variant='ghost'
      >
<<<<<<< HEAD
        <LayoutDashboard className='h-5 w-5 text-white group-hover:text-yellow-400 transition-colors' />
      </SubscriptionProtectedLink>

      <SideBarActions />
      <Separator className='h-[2px] bg-zinc-700 rounded-md w-10 mx-auto' />
=======
        <LayoutDashboard className='h-5 w-5 text-primary group-hover:text-white transition-colors' />
      </SubscriptionProtectedLink>

      <SideBarActions />
      <Separator className='h-[2px] bg-zinc-300 dark:bg-zinc-700 rounded-md w-10 mx-auto' />
>>>>>>> 4faffc02
      <ScrollArea className='flex-1 w-full'>
        {servers?.map(server => (
          <div key={server.id} className='mb-4'>
            <SideBarItem
              name={server.name}
              id={server.id}
              imageUrl={server.imageUrl}
            />
          </div>
        ))}
      </ScrollArea>
      <div className='pb-3 mt-auto flex items-center flex-col gap-y-4'>
        <NotificationBell />
        <UserButton
          afterSignOutUrl='/'
          appearance={{
            elements: {
              avatarBox: 'h-[48px] w-[48px]',
            },
          }}
        />
      </div>
    </div>
  );
}<|MERGE_RESOLUTION|>--- conflicted
+++ resolved
@@ -1,11 +1,7 @@
 import { getCurrentProfile, getAllServers } from '@/lib/query';
 import { SideBarActions } from '@/components/layout/side-bar-actions';
 import { SideBarItem } from '@/components/layout/side-bar-item';
-<<<<<<< HEAD
-
-=======
 import { ModeToggle } from '@/components/mode-toggler';
->>>>>>> 4faffc02
 import { NotificationBell } from '@/components/notifications/notification-bell';
 import { ScrollArea } from '@/components/ui/scroll-area';
 import { Separator } from '@/components/ui/separator';
@@ -25,11 +21,7 @@
   const servers = await getAllServers(profile.id);
 
   return (
-<<<<<<< HEAD
-    <div className='flex flex-col space-y-4 items-center h-full text-primary w-full bg-[#2B2D31] py-3'>
-=======
     <div className='flex flex-col space-y-4 items-center h-full text-primary w-full bg-[#E3E5E8] dark:bg-[#1E1F22] py-3'>
->>>>>>> 4faffc02
       {/* Dashboard Link */}
       <SubscriptionProtectedLink
         href='/dashboard'
@@ -37,19 +29,11 @@
         size='icon'
         variant='ghost'
       >
-<<<<<<< HEAD
-        <LayoutDashboard className='h-5 w-5 text-white group-hover:text-yellow-400 transition-colors' />
-      </SubscriptionProtectedLink>
-
-      <SideBarActions />
-      <Separator className='h-[2px] bg-zinc-700 rounded-md w-10 mx-auto' />
-=======
         <LayoutDashboard className='h-5 w-5 text-primary group-hover:text-white transition-colors' />
       </SubscriptionProtectedLink>
 
       <SideBarActions />
       <Separator className='h-[2px] bg-zinc-300 dark:bg-zinc-700 rounded-md w-10 mx-auto' />
->>>>>>> 4faffc02
       <ScrollArea className='flex-1 w-full'>
         {servers?.map(server => (
           <div key={server.id} className='mb-4'>
@@ -63,6 +47,7 @@
       </ScrollArea>
       <div className='pb-3 mt-auto flex items-center flex-col gap-y-4'>
         <NotificationBell />
+        <ModeToggle />
         <UserButton
           afterSignOutUrl='/'
           appearance={{
