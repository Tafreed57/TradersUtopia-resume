'use client';

import { UserAvatar } from '@/components/user/user-avatar';
import { cn } from '@/lib/utils';
import { Member, MemberRole, Profile, Server } from '@prisma/client';
import { ShieldAlert, ShieldCheck } from 'lucide-react';
import { useParams, useRouter } from 'next/navigation';
import React from 'react';

interface ServerMemberProps {
  member: Member & { profile: Profile };
  server: Server;
}

const roleIconMap = {
  [MemberRole.GUEST]: null,
  [MemberRole.ADMIN]: <ShieldAlert className='text-rose-500 ml-2 h-4 w-4' />,
  [MemberRole.MODERATOR]: (
    <ShieldCheck className='text-indigo-500 ml-2 h-4 w-4' />
  ),
};

export function ServerMember({ member, server }: ServerMemberProps) {
  const params = useParams();
  const router = useRouter();

  const icon = roleIconMap[member.role];
  const onClick = () => {
    router.push(`/servers/${params?.serverId}/conversations/${member.id}`);
  };
  return (
    <button
      onClick={onClick}
      className={cn(
<<<<<<< HEAD
        'group px-2 py-2 rounded-md flex items-center gap-x-2 w-full hover:bg-zinc-700/10 transition mb-1',
        params?.memberId === member.id && 'bg-zinc-700/10'
=======
        'group px-2 py-2 rounded-md flex items-center gap-x-2 w-full hover:bg-zinc-700/10 dark:hover:bg-zinc-700/50 transition mb-1',
        params?.memberId === member.id && 'bg-zinc-700/10 dark:bg-zinc-700'
>>>>>>> 4faffc02
      )}
    >
      <UserAvatar
        src={member?.profile?.imageUrl ?? undefined}
        className='h-8 w-8 md:h-8 md:w-8'
      />
      <p
        className={cn(
<<<<<<< HEAD
          'font-semibold text-sm text-zinc-400 group-hover:text-zinc-300 transition',
          params?.memberId === member.id && 'text-white'
=======
          'font-semibold text-sm text-zinc-500 group-hover:text-zinc-600 dark:text-zinc-400 dark:group-hover:text-zinc-300 transition',
          params?.memberId === member.id &&
            'text-primary dark:text-zinc-200 dark:group-hover:text-white'
>>>>>>> 4faffc02
        )}
      >
        {member.profile?.name}
      </p>
      {icon}
    </button>
  );
}<|MERGE_RESOLUTION|>--- conflicted
+++ resolved
@@ -32,13 +32,8 @@
     <button
       onClick={onClick}
       className={cn(
-<<<<<<< HEAD
-        'group px-2 py-2 rounded-md flex items-center gap-x-2 w-full hover:bg-zinc-700/10 transition mb-1',
-        params?.memberId === member.id && 'bg-zinc-700/10'
-=======
         'group px-2 py-2 rounded-md flex items-center gap-x-2 w-full hover:bg-zinc-700/10 dark:hover:bg-zinc-700/50 transition mb-1',
         params?.memberId === member.id && 'bg-zinc-700/10 dark:bg-zinc-700'
->>>>>>> 4faffc02
       )}
     >
       <UserAvatar
@@ -47,14 +42,9 @@
       />
       <p
         className={cn(
-<<<<<<< HEAD
-          'font-semibold text-sm text-zinc-400 group-hover:text-zinc-300 transition',
-          params?.memberId === member.id && 'text-white'
-=======
           'font-semibold text-sm text-zinc-500 group-hover:text-zinc-600 dark:text-zinc-400 dark:group-hover:text-zinc-300 transition',
           params?.memberId === member.id &&
             'text-primary dark:text-zinc-200 dark:group-hover:text-white'
->>>>>>> 4faffc02
         )}
       >
         {member.profile?.name}
