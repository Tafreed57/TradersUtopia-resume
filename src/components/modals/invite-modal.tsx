'use client';

import { Button } from '@/components/ui/button';
import {
  Dialog,
  DialogContent,
  DialogHeader,
  DialogTitle,
} from '@/components/ui/dialog';
import { Input } from '@/components/ui/input';
import { Label } from '@/components/ui/label';
import { useOrigin } from '@/hooks/use-origin';
import { useStore } from '@/store/store';
import { secureAxiosPatch } from '@/lib/csrf-client';
import { Check, Copy, RefreshCw } from 'lucide-react';
import { useState } from 'react';

export function InviteModal() {
  const type = useStore.use.type();
  const isOpen = useStore.use.isOpen();
  const onOpen = useStore.use.onOpen();
  const onClose = useStore.use.onClose();
  const data = useStore.use.data();
  const isModelOpen = isOpen && type === 'invite';
  const origin = useOrigin();

  const [copied, setCopied] = useState(false);
  const [isLoading, setIsLoading] = useState(false);

  const onCopy = () => {
    navigator.clipboard.writeText(inviteUrl);
    setCopied(true);
    setTimeout(() => {
      setCopied(false);
    }, 1000);
  };

  const onGenerate = async () => {
    try {
      setIsLoading(true);
      const res = await secureAxiosPatch(
        `/api/servers/${data?.server?.id}/invite-code`
      );
      onOpen('invite', { server: res.data });
    } catch (error) {
      console.log(error);
    } finally {
      setIsLoading(false);
    }
  };

  const inviteUrl = `${origin}/invite/${data?.server?.inviteCode}`;

  return (
    <Dialog open={isModelOpen} onOpenChange={onClose}>
      <DialogContent
        aria-describedby={undefined}
<<<<<<< HEAD
        className='bg-gray-900 text-white p-0 overflow-hidden'
=======
        className='bg-white text-black p-0 overflow-hidden'
>>>>>>> 4faffc02
      >
        <DialogHeader className='pt-8 px-6'>
          <DialogTitle className='text-2xl text-center font-bold'>
            Invite Friends
          </DialogTitle>
        </DialogHeader>
        <div className='p-6'>
<<<<<<< HEAD
          <Label className='uppercase text-xs font-bold text-zinc-500'>
=======
          <Label className='uppercase text-xs font-bold text-zinc-500 dark:text-secondary/70'>
>>>>>>> 4faffc02
            Server invite link
          </Label>
          <div className='flex items-center mt-2 gap-x-2'>
            <Input
              aria-readonly
              readOnly
              disabled={isLoading}
              className='bg-zinc-300/50 border-0 focus-visible:ring-0 text-black focus-visible:ring-offset-0'
              value={inviteUrl}
            />
            <Button disabled={isLoading} onClick={onCopy} size='icon'>
              {copied ? (
                <Check className='w-4 h-4' />
              ) : (
                <Copy className='w-4 h-4' />
              )}
            </Button>
          </div>
          <Button
            onClick={onGenerate}
            disabled={isLoading}
            variant='link'
            size='sm'
            className='text-sm text-zinc-500 mt-4'
          >
            Generate a new link
            <RefreshCw className='w-4 h-4 ml-2' />
          </Button>
        </div>
      </DialogContent>
    </Dialog>
  );
}<|MERGE_RESOLUTION|>--- conflicted
+++ resolved
@@ -55,11 +55,7 @@
     <Dialog open={isModelOpen} onOpenChange={onClose}>
       <DialogContent
         aria-describedby={undefined}
-<<<<<<< HEAD
-        className='bg-gray-900 text-white p-0 overflow-hidden'
-=======
         className='bg-white text-black p-0 overflow-hidden'
->>>>>>> 4faffc02
       >
         <DialogHeader className='pt-8 px-6'>
           <DialogTitle className='text-2xl text-center font-bold'>
@@ -67,11 +63,7 @@
           </DialogTitle>
         </DialogHeader>
         <div className='p-6'>
-<<<<<<< HEAD
-          <Label className='uppercase text-xs font-bold text-zinc-500'>
-=======
           <Label className='uppercase text-xs font-bold text-zinc-500 dark:text-secondary/70'>
->>>>>>> 4faffc02
             Server invite link
           </Label>
           <div className='flex items-center mt-2 gap-x-2'>
