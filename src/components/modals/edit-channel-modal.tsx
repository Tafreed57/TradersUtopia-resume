--- conflicted
+++ resolved
@@ -96,11 +96,7 @@
   };
   return (
     <Dialog open={isModelOpen} onOpenChange={handleClose}>
-<<<<<<< HEAD
-      <DialogContent className='bg-gray-900 text-white p-0 overflow-hidden'>
-=======
       <DialogContent className='bg-white text-black p-0 overflow-hidden'>
->>>>>>> 4faffc02
         <DialogHeader className='pt-8 px-6'>
           <DialogTitle className='text-2xl text-center font-bold'>
             Edit Channel
@@ -114,11 +110,7 @@
                 name='name'
                 render={({ field }) => (
                   <FormItem>
-<<<<<<< HEAD
-                    <FormLabel className='uppercase text-xs font-bold text-zinc-500'>
-=======
                     <FormLabel className='uppercase text-xs font-bold text-zinc-500 dark:text-secondary/70'>
->>>>>>> 4faffc02
                       Chanel name
                     </FormLabel>
 
@@ -146,11 +138,7 @@
                       defaultValue={field.value}
                     >
                       <FormControl>
-<<<<<<< HEAD
-                        <SelectTrigger className='bg-zinc-300/50 border-0 focus:ring-0 text-black ring-offset-0 focus:ring-offset-0 capitalize outline-none'>
-=======
                         <SelectTrigger className='bg-zinc-300/50 border-0 focus:ring-0 text-black  ring-offset-0 focus:ring-offset-0 capitalize outline-none'>
->>>>>>> 4faffc02
                           <SelectValue placeholder='Select a channel type' />
                         </SelectTrigger>
                       </FormControl>
@@ -171,11 +159,7 @@
                 )}
               />
             </div>
-<<<<<<< HEAD
-            <DialogFooter className='bg-gray-800 px-6 py-4'>
-=======
             <DialogFooter className='bg-gray-100 px-6 py-4'>
->>>>>>> 4faffc02
               <Button
                 type='submit'
                 variant='default'
