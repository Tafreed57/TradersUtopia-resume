'use client';

import {
  Dialog,
  DialogContent,
  DialogDescription,
  DialogHeader,
  DialogTitle,
} from '@/components/ui/dialog';
import {
  DropdownMenu,
  DropdownMenuContent,
  DropdownMenuItem,
  DropdownMenuPortal,
  DropdownMenuSeparator,
  DropdownMenuSub,
  DropdownMenuSubContent,
  DropdownMenuSubTrigger,
  DropdownMenuTrigger,
} from '@/components/ui/dropdown-menu';
import { ScrollArea } from '@/components/ui/scroll-area';
import { UserAvatar } from '@/components/user/user-avatar';
import { useStore } from '@/store/store';
import { ServerWithMembersWithProfiles } from '@/types/server';
import { MemberRole } from '@prisma/client';
import { secureAxiosPatch, secureAxiosDelete } from '@/lib/csrf-client';
import {
  Check,
  Gavel,
  Loader2,
  MoreVertical,
  Shield,
  ShieldAlert,
  ShieldCheck,
  ShieldQuestion,
} from 'lucide-react';
import { useRouter } from 'next/navigation';
import qs from 'query-string';
import { useState } from 'react';

export function ManageMembersModal() {
  const router = useRouter();
  const [loadingId, setLoadingId] = useState('');
  const type = useStore.use.type();
  const isOpen = useStore.use.isOpen();
  const onOpen = useStore.use.onOpen();
  const onClose = useStore.use.onClose();
  const data = useStore.use.data() as { server: ServerWithMembersWithProfiles };
  const isModelOpen = isOpen && type === 'manageMembers';
  const roleIconMap = {
    [MemberRole.ADMIN]: <ShieldAlert className='w-4 text-rose-500 h-4 ml-2' />,
    [MemberRole.MODERATOR]: (
<<<<<<< HEAD
      <ShieldCheck className='w-4 h-4 text-indigo-600 ml-2' />
=======
      <ShieldCheck className='w-4 h-4 text-indigo-600 dark:text-indigo-400  ml-2' />
>>>>>>> 4faffc02
    ),
    [MemberRole.GUEST]: null,
  };

  const onRoleChange = async (memberId: string, role: MemberRole) => {
    try {
      setLoadingId(memberId);
      const url = qs.stringifyUrl({
        url: `/api/members/${memberId}`,
        query: {
          serverId: data.server.id,
        },
      });
      const res = await secureAxiosPatch(url, { role });
      router.refresh();
      onOpen('manageMembers', { server: res.data });
    } catch (error) {
      console.log(error);
    } finally {
      setLoadingId('');
    }
  };

  const onKick = async (memberId: string) => {
    try {
      setLoadingId(memberId);
      const url = qs.stringifyUrl({
        url: `/api/members/${memberId}`,
        query: {
          serverId: data.server.id,
        },
      });
      const res = await secureAxiosDelete(url);
      router.refresh();
      onOpen('manageMembers', { server: res.data });
    } catch (error) {
      console.log(error);
    } finally {
      setLoadingId('');
    }
  };

  return (
    <Dialog open={isModelOpen} onOpenChange={onClose}>
      <DialogContent
        aria-describedby={undefined}
<<<<<<< HEAD
        className='bg-gray-900 text-white overflow-hidden'
=======
        className='bg-white text-black overflow-hidden'
>>>>>>> 4faffc02
      >
        <DialogHeader className='pt-8 px-6'>
          <DialogTitle className='text-2xl text-center font-bold'>
            Manage Members
          </DialogTitle>
<<<<<<< HEAD
          <DialogDescription className='text-center text-sm text-zinc-500 px-6 py-2'>
=======
          <DialogDescription className='text-center text-sm text-zinc-500 dark:text-neutral-400 px-6 py-2'>
>>>>>>> 4faffc02
            {data?.server?.members?.length} members
          </DialogDescription>
        </DialogHeader>
        <ScrollArea className='mt-8 max-h-[420px] pr-6'>
          {data?.server?.members?.map(member => (
<<<<<<< HEAD
            <div key={member.id} className='flex items-center gap-x-2 mb-6'>
              <UserAvatar src={member?.profile?.imageUrl ?? undefined} />
              <div className='flex flex-col gap-y-1'>
                <div className='text-sm font-semibold gap-x-1 flex items-center'>
=======
            <div key={member.id} className='flex items-center  gap-x-2 mb-6'>
              <UserAvatar src={member?.profile?.imageUrl ?? undefined} />
              <div className='flex flex-col gap-y-1'>
                <div className='text-sm font-semibold  gap-x-1 flex items-center'>
>>>>>>> 4faffc02
                  {member.profile?.name}
                  {roleIconMap[member.role]}
                </div>
                <p className='text-xs text-zinc-500'>{member.profile.email}</p>
              </div>
              {data?.server?.profileId !== member.profileId &&
                loadingId !== member.id && (
                  <div className='ml-auto'>
                    <DropdownMenu modal={true}>
                      <DropdownMenuTrigger asChild>
                        <MoreVertical className='w-4 h-4 text-zinc-500' />
                      </DropdownMenuTrigger>

                      <DropdownMenuContent side='left'>
                        <DropdownMenuSub>
                          <DropdownMenuSubTrigger className='flex items-center'>
                            <ShieldQuestion className='w-4 h-4 mr-2' />
                            <span>Role</span>
                          </DropdownMenuSubTrigger>
                          <DropdownMenuPortal>
                            <DropdownMenuSubContent>
                              <DropdownMenuItem
                                onClick={() => onRoleChange(member.id, 'GUEST')}
                              >
                                <Shield className='mr-2 h-4 w-4' />
                                Guest
                                {member.role === MemberRole.GUEST && (
                                  <Check className='w-4 h-4 ml-auto' />
                                )}
                              </DropdownMenuItem>
                              <DropdownMenuItem
                                onClick={() =>
                                  onRoleChange(member.id, 'MODERATOR')
                                }
                              >
                                <ShieldCheck className=' mr-2 h-4 w-4' />
                                Moderator
                                {member.role === MemberRole.MODERATOR && (
                                  <Check className='w-4 h-4 ml-auto' />
                                )}
                              </DropdownMenuItem>
                            </DropdownMenuSubContent>
                          </DropdownMenuPortal>
                        </DropdownMenuSub>
                        <DropdownMenuSeparator />
                        <DropdownMenuItem onClick={() => onKick(member.id)}>
                          <Gavel className='mr-2 h-4 w-4' />
                          Kick
                        </DropdownMenuItem>
                      </DropdownMenuContent>
                    </DropdownMenu>
                  </div>
                )}
              {loadingId === member.id && (
                <Loader2 className='animate-spin text-zinc-500 ml-auto w-4 h-4' />
              )}
            </div>
          ))}
        </ScrollArea>
      </DialogContent>
    </Dialog>
  );
}<|MERGE_RESOLUTION|>--- conflicted
+++ resolved
@@ -50,11 +50,7 @@
   const roleIconMap = {
     [MemberRole.ADMIN]: <ShieldAlert className='w-4 text-rose-500 h-4 ml-2' />,
     [MemberRole.MODERATOR]: (
-<<<<<<< HEAD
-      <ShieldCheck className='w-4 h-4 text-indigo-600 ml-2' />
-=======
       <ShieldCheck className='w-4 h-4 text-indigo-600 dark:text-indigo-400  ml-2' />
->>>>>>> 4faffc02
     ),
     [MemberRole.GUEST]: null,
   };
@@ -101,37 +97,22 @@
     <Dialog open={isModelOpen} onOpenChange={onClose}>
       <DialogContent
         aria-describedby={undefined}
-<<<<<<< HEAD
-        className='bg-gray-900 text-white overflow-hidden'
-=======
         className='bg-white text-black overflow-hidden'
->>>>>>> 4faffc02
       >
         <DialogHeader className='pt-8 px-6'>
           <DialogTitle className='text-2xl text-center font-bold'>
             Manage Members
           </DialogTitle>
-<<<<<<< HEAD
-          <DialogDescription className='text-center text-sm text-zinc-500 px-6 py-2'>
-=======
           <DialogDescription className='text-center text-sm text-zinc-500 dark:text-neutral-400 px-6 py-2'>
->>>>>>> 4faffc02
             {data?.server?.members?.length} members
           </DialogDescription>
         </DialogHeader>
         <ScrollArea className='mt-8 max-h-[420px] pr-6'>
           {data?.server?.members?.map(member => (
-<<<<<<< HEAD
-            <div key={member.id} className='flex items-center gap-x-2 mb-6'>
-              <UserAvatar src={member?.profile?.imageUrl ?? undefined} />
-              <div className='flex flex-col gap-y-1'>
-                <div className='text-sm font-semibold gap-x-1 flex items-center'>
-=======
             <div key={member.id} className='flex items-center  gap-x-2 mb-6'>
               <UserAvatar src={member?.profile?.imageUrl ?? undefined} />
               <div className='flex flex-col gap-y-1'>
                 <div className='text-sm font-semibold  gap-x-1 flex items-center'>
->>>>>>> 4faffc02
                   {member.profile?.name}
                   {roleIconMap[member.role]}
                 </div>
