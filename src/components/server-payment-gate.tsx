--- conflicted
+++ resolved
@@ -91,19 +91,11 @@
 
   if (!paymentStatus?.hasAccess) {
     return (
-<<<<<<< HEAD
-      <div className="min-h-screen bg-gradient-to-br from-blue-50 to-indigo-100 flex items-center justify-center p-4">
-        <Card className="w-full max-w-2xl">
-          <CardHeader className="text-center">
-            <div className="mx-auto mb-4 p-3 bg-yellow-100 rounded-full w-fit">
-              <Lock className="h-8 w-8 text-yellow-600" />
-=======
       <div className='min-h-screen bg-gradient-to-br from-blue-50 to-indigo-100 dark:from-gray-900 dark:to-gray-800 flex items-center justify-center p-4'>
         <Card className='w-full max-w-2xl'>
           <CardHeader className='text-center'>
             <div className='mx-auto mb-4 p-3 bg-yellow-100 dark:bg-yellow-900/20 rounded-full w-fit'>
               <Lock className='h-8 w-8 text-yellow-600 dark:text-yellow-400' />
->>>>>>> 4faffc02
             </div>
             <CardTitle className='text-2xl mb-2'>
               🔒 Premium Access Required
@@ -126,17 +118,10 @@
               </p>
             </div>
 
-<<<<<<< HEAD
-            <div className="grid gap-4">
-              <div className="bg-gradient-to-r from-blue-50 to-indigo-50 p-6 rounded-lg border">
-                <h3 className="font-semibold mb-3 flex items-center gap-2">
-                  <Star className="h-5 w-5 text-yellow-500" />
-=======
             <div className='grid gap-4'>
               <div className='bg-gradient-to-r from-blue-50 to-indigo-50 dark:from-blue-900/20 dark:to-indigo-900/20 p-6 rounded-lg border'>
                 <h3 className='font-semibold mb-3 flex items-center gap-2'>
                   <Star className='h-5 w-5 text-yellow-500' />
->>>>>>> 4faffc02
                   What You Get With Premium:
                 </h3>
                 <ul className='space-y-2 text-sm'>
@@ -166,12 +151,8 @@
 
             <div className='flex flex-col sm:flex-row gap-3'>
               <Button
-<<<<<<< HEAD
-                size="lg" className="flex-1 bg-gradient-to-r from-blue-600 to-indigo-600 hover:from-blue-700 hover:to-indigo-700"
-=======
                 size='lg'
                 className='flex-1 bg-gradient-to-r from-blue-600 to-indigo-600 hover:from-blue-700 hover:to-indigo-700'
->>>>>>> 4faffc02
                 onClick={() =>
                   window.open(
                     'https://buy.stripe.com/test_28E6oG8nd5Bm3N1esU4Ja01',
