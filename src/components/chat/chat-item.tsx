<<<<<<< HEAD
'use client';

import { ActionTooltip } from '@/components/ui/action-tooltip';
import { Button } from '@/components/ui/button';
import { Form, FormControl, FormField, FormItem } from '@/components/ui/form';
import { Input } from '@/components/ui/input';
import { UserAvatar } from '@/components/user/user-avatar';
import { cn } from '@/lib/utils';
import { useStore } from '@/store/store';
import { zodResolver } from '@hookform/resolvers/zod';
import { Member, MemberRole, Profile } from '@prisma/client';
import { secureAxiosPatch } from '@/lib/csrf-client';
import { Edit, FileText, ShieldAlert, ShieldCheck, Trash } from 'lucide-react';
import Image from 'next/image';
import { useParams, useRouter } from 'next/navigation';
import qs from 'query-string';
import { useEffect, useState } from 'react';
import { useForm } from 'react-hook-form';
import z from 'zod';

interface ChatItemProps {
  id: string;
  content: string;
  member: Member & { profile: Profile };
  timestamp: string;
  fileUrl: string | null;
  deleted: boolean;
  currentMember: Member;
  isUpdated: boolean;
  updateApiUrl: string;
  paramKey: 'channelId' | 'conversationId';
  paramValue: string;
}

const roleIconMap = {
  GUEST: null,
  ADMIN: <ShieldAlert className='w-4 h-4 ml-2 text-rose-500' />,
  MODERATOR: <ShieldCheck className='w-4 ml-2 h-4 text-indigo-500' />,
};

const formSchema = z.object({
  content: z.string().min(1),
});

export function ChatItem({
  id,
  content,
  member,
  timestamp,
  fileUrl,
  deleted,
  currentMember,
  isUpdated,
  updateApiUrl,
  paramKey,
  paramValue,
}: ChatItemProps) {
  const [isEditing, setIsEditing] = useState(false);
  const onOpen = useStore.use.onOpen();
  const router = useRouter();
  const params = useParams();

  const isAdmin = currentMember.role === MemberRole.ADMIN;
  const isModerator = currentMember.role === MemberRole.MODERATOR;
  const isOwner = currentMember.id === member.id;
  const canDeleteMessage = !deleted && (isAdmin || isModerator || isOwner);
  const canEditMessage = !deleted && isOwner && !fileUrl;
  const isPDF = fileUrl?.endsWith('.pdf') && fileUrl;
  const isImage = fileUrl && !isPDF;

  const form = useForm<z.infer<typeof formSchema>>({
    resolver: zodResolver(formSchema),
    defaultValues: {
      content: content,
    },
  });

  useEffect(() => {
    form.reset({
      content: content,
    });
  }, [content, form]);

  useEffect(() => {
    const handleKeyDown = (event: any) => {
      if (event.key === 'Escape' || event.keyCode === 27) {
        setIsEditing(false);
      }
    };
    window.addEventListener('keydown', handleKeyDown);

    return () => window.removeEventListener('keydown', handleKeyDown);
  }, []);

  const isLoading = form.formState.isSubmitting;

  const onSubmit = async (values: z.infer<typeof formSchema>) => {
    try {
      const url = qs.stringifyUrl({
        url: `${updateApiUrl}/${id}`,
        query: {
          [paramKey]: paramValue,
        },
      });

      await secureAxiosPatch(url, values);
      form.reset();
      setIsEditing(false);
      router.refresh();
    } catch (error) {
      console.log(error);
    }
  };

  const onMemberClick = () => {
    if (member?.id === currentMember.id) return;
    router.push(`/servers/${params?.serverId}/conversations/${member.id}`);
  };

  return (
    <div className='relative group flex items-center hover:bg-black/5 p-4 transition w-full'>
      <div className='group flex gap-x-2 items-start w-full'>
        <div
          onClick={onMemberClick}
          className='transition cursor-pointer hover:drop-shadow-md'
        >
          <UserAvatar src={member.profile.imageUrl ?? undefined} />
        </div>
        <div className='flex flex-col w-full'>
          <div className='flex items-center gap-x-2'>
            <div className='flex items-center'>
              <p
                onClick={onMemberClick}
                className='font-semibold text-sm hover:underline cursor-pointer'
              >
                {member.profile.name}
              </p>
              <ActionTooltip label={member.role}>
                {roleIconMap[member.role]}
              </ActionTooltip>
            </div>
            <span className='text-xs text-zinc-500 dark:text-zinc-400'>
              {timestamp}
            </span>
          </div>
          {isImage && (
            <a
              href={fileUrl}
              target='_blank'
              rel='noreferrer noopener'
              className='relative aspect-square rounded-md mt-2 overflow-hidden border flex items-center bg-secondary h-48 w-48'
            >
              <Image
                src={fileUrl}
                alt={content}
                fill
                className='object-cover'
              />
            </a>
          )}
          {isPDF && (
            <a
              href={fileUrl}
              target='_blank'
              rel='noreferrer noopener'
              className='relative aspect-square rounded-md mt-2 overflow-hidden border flex items-center bg-secondary h-48 w-48'
            >
              <FileText className='w-12 h-12 text-zinc-500 dark:text-zinc-400 m-auto' />
            </a>
          )}
          {!fileUrl && !isEditing && (
            <p
              className={cn(
                'text-sm text-zinc-600 dark:text-zinc-300',
                deleted &&
                  'italic text-zinc-500 dark:text-zinc-400 text-xs mt-1'
              )}
            >
              {content}
              {isUpdated && !deleted && (
                <span className='text-[10px] text-zinc-500 dark:text-zinc-400 '>
                  (edited)
                </span>
              )}
            </p>
          )}
          {!fileUrl && isEditing && (
            <Form {...form}>
              <form
                onSubmit={form.handleSubmit(onSubmit)}
                className='flex items-center w-full gap-x-2 pt-2'
              >
                <FormField
                  control={form.control}
                  name='content'
                  render={({ field }) => (
                    <FormItem className='flex-1'>
                      <FormControl>
                        <div className='relative w-full'>
                          <Input
                            disabled={isLoading}
                            className='p-2 bg-zinc-200/90 dark:bg-zinc-700/75 border-none border-0 focus-visible:ring-0 focus-visible:ring-offset-0 text-zinc-600 dark:text-zinc-200'
                            placeholder='Edited Message'
                            autoComplete='off'
                            spellCheck={false}
                            autoCorrect='off'
                            autoCapitalize='off'
                            {...field}
                          />
                        </div>
                      </FormControl>
                    </FormItem>
                  )}
                />
                <Button disabled={isLoading} size='sm' variant='default'>
                  Save
                </Button>
              </form>
              <span className='mt-1 text-[10px] text-zinc-400'>
                Press escape to cancel , enter to save
              </span>
            </Form>
          )}
        </div>
      </div>
      {canDeleteMessage && (
        <div className='hidden group-hover:flex items-center gap-x-2 absolute p-1 -top-2 right-5 bg-white dark:bg-zinc-800 border rounded-sm'>
          {canEditMessage && (
            <ActionTooltip label='Edit'>
              <Edit
                onClick={() => setIsEditing(true)}
                className='cursor-pointer ml-auto w-4 h-4 text-zinc-500 hover:text-zinc-600 dark:hover:text-zinc-300 transition'
              />
            </ActionTooltip>
          )}
          <ActionTooltip label='Delete'>
            <Trash
              onClick={() =>
                onOpen('deleteMessage', {
                  apiUrl: `${updateApiUrl}/${id}`,
                  query: {
                    [paramKey]: paramValue,
                  },
                })
              }
              className='cursor-pointer ml-auto w-4 h-4 text-zinc-500 hover:text-zinc-600 dark:hover:text-zinc-300 transition'
            />
          </ActionTooltip>
        </div>
      )}
    </div>
  );
}
=======
'use client';

import { ActionTooltip } from '@/components/ui/action-tooltip';
import { Button } from '@/components/ui/button';
import { Form, FormControl, FormField, FormItem } from '@/components/ui/form';
import { Input } from '@/components/ui/input';
import { UserAvatar } from '@/components/user/user-avatar';
import { cn } from '@/lib/utils';
import { useStore } from '@/store/store';
import { zodResolver } from '@hookform/resolvers/zod';
import { Member, MemberRole, Profile } from '@prisma/client';
import { secureAxiosPatch } from '@/lib/csrf-client';
import { Edit, FileText, ShieldAlert, ShieldCheck, Trash } from 'lucide-react';
import NextImage from 'next/image';
import { useParams, useRouter } from 'next/navigation';
import qs from 'query-string';
import { useEffect, useState } from 'react';
import { useForm } from 'react-hook-form';
import z from 'zod';

interface ChatItemProps {
  id: string;
  content: string;
  member: Member & { profile: Profile };
  timestamp: string;
  fileUrl: string | null;
  deleted: boolean;
  currentMember: Member;
  isUpdated: boolean;
  socketUrl: string;
  socketQuery: Record<string, string>;
}

const roleIconMap = {
  GUEST: null,
  ADMIN: <ShieldAlert className='w-4 h-4 ml-2 text-rose-500' />,
  MODERATOR: <ShieldCheck className='w-4 ml-2 h-4 text-indigo-500' />,
};

const formSchema = z.object({
  content: z.string().min(1),
});

export function ChatItem({
  id,
  content,
  member,
  timestamp,
  fileUrl,
  deleted,
  currentMember,
  isUpdated,
  socketUrl,
  socketQuery,
}: ChatItemProps) {
  const [isEditing, setIsEditing] = useState(false);
  const onOpen = useStore.use.onOpen();
  const router = useRouter();
  const params = useParams();

  const isAdmin = currentMember.role === MemberRole.ADMIN;
  const isModerator = currentMember.role === MemberRole.MODERATOR;
  const isOwner = currentMember.id === member.id;
  const canDeleteMessage = !deleted && (isAdmin || isModerator || isOwner);
  const canEditMessage = !deleted && isOwner && !fileUrl;
  const isPDF = fileUrl?.endsWith('.pdf') && fileUrl;
  const isImage = fileUrl && !isPDF;

  const form = useForm<z.infer<typeof formSchema>>({
    resolver: zodResolver(formSchema),
    defaultValues: {
      content: content,
    },
  });

  useEffect(() => {
    form.reset({
      content: content,
    });
  }, [content, form]);

  useEffect(() => {
    const handleKeyDown = (event: any) => {
      if (event.key === 'Escape' || event.keyCode === 27) {
        setIsEditing(false);
      }
    };
    window.addEventListener('keydown', handleKeyDown);

    return () => window.removeEventListener('keydown', handleKeyDown);
  }, []);

  const isLoading = form.formState.isSubmitting;

  const onSubmit = async (values: z.infer<typeof formSchema>) => {
    try {
      const url = qs.stringifyUrl({
        url: `/api/messages/${id}`,
        query: socketQuery,
      });

      await secureAxiosPatch(url, values);
      form.reset();
      setIsEditing(false);
      router.refresh();
    } catch (error) {
      console.log(error);
    }
  };

  const onMemberClick = () => {
    if (member?.id === currentMember.id) return;
    router.push(`/servers/${params?.serverId}/conversations/${member.id}`);
  };

  return (
    <div className='relative group flex items-start hover:bg-black/5 dark:hover:bg-white/5 p-3 sm:p-4 transition w-full touch-manipulation'>
      <div className='group flex gap-x-2 sm:gap-x-3 items-start w-full'>
        <div
          onClick={onMemberClick}
          className='transition cursor-pointer hover:drop-shadow-md flex-shrink-0'
        >
          <UserAvatar
            src={member.profile.imageUrl ?? undefined}
            className='h-8 w-8 sm:h-10 sm:w-10'
          />
        </div>
        <div className='flex flex-col w-full min-w-0'>
          <div className='flex items-center gap-x-2 flex-wrap'>
            <div className='flex items-center gap-x-1'>
              <p
                onClick={onMemberClick}
                className='font-semibold text-sm sm:text-base hover:underline cursor-pointer truncate'
              >
                {member.profile.name}
              </p>
              <ActionTooltip label={member.role}>
                {roleIconMap[member.role]}
              </ActionTooltip>
            </div>
            <span className='text-xs text-zinc-500 dark:text-zinc-400 flex-shrink-0'>
              {timestamp}
            </span>
          </div>
          {isImage && (
            <a
              href={fileUrl}
              target='_blank'
              rel='noreferrer noopener'
              className='relative rounded-md mt-2 overflow-hidden border flex items-center bg-secondary h-32 w-32 sm:h-40 sm:w-40 md:h-48 md:w-48 touch-manipulation'
            >
              <NextImage
                src={fileUrl}
                alt={content}
                fill
                className='object-cover'
              />
            </a>
          )}
          {isPDF && (
            <a
              href={fileUrl}
              target='_blank'
              rel='noreferrer noopener'
              className='relative rounded-md mt-2 overflow-hidden border flex items-center bg-secondary h-32 w-32 sm:h-40 sm:w-40 md:h-48 md:w-48 touch-manipulation'
            >
              <FileText className='w-8 h-8 sm:w-10 sm:h-10 md:w-12 md:h-12 text-zinc-500 dark:text-zinc-400 m-auto' />
            </a>
          )}
          {!fileUrl && !isEditing && (
            <p
              className={cn(
                'text-sm sm:text-base text-zinc-600 dark:text-zinc-300 break-words',
                deleted &&
                  'italic text-zinc-500 dark:text-zinc-400 text-xs sm:text-sm mt-1'
              )}
            >
              {content}
              {isUpdated && !deleted && (
                <span className='text-[10px] sm:text-xs text-zinc-500 dark:text-zinc-400 ml-1'>
                  (edited)
                </span>
              )}
            </p>
          )}
          {!fileUrl && isEditing && (
            <Form {...form}>
              <form
                onSubmit={form.handleSubmit(onSubmit)}
                className='flex flex-col sm:flex-row sm:items-center w-full gap-2 pt-2'
              >
                <FormField
                  control={form.control}
                  name='content'
                  render={({ field }) => (
                    <FormItem className='flex-1'>
                      <FormControl>
                        <div className='relative w-full'>
                          <Input
                            disabled={isLoading}
                            className='p-2 sm:p-3 bg-zinc-200/90 dark:bg-zinc-700/75 border-none border-0 focus-visible:ring-0 focus-visible:ring-offset-0 text-zinc-600 dark:text-zinc-200 text-sm sm:text-base min-h-[44px] touch-manipulation'
                            placeholder='Edited Message'
                            autoComplete='off'
                            spellCheck={false}
                            autoCorrect='off'
                            autoCapitalize='off'
                            {...field}
                          />
                        </div>
                      </FormControl>
                    </FormItem>
                  )}
                />
                <Button
                  disabled={isLoading}
                  size='sm'
                  variant='default'
                  className='min-h-[44px] px-4 touch-manipulation'
                >
                  Save
                </Button>
              </form>
              <span className='mt-1 text-[10px] sm:text-xs text-zinc-400'>
                Press escape to cancel, enter to save
              </span>
            </Form>
          )}
        </div>
      </div>
      {canDeleteMessage && (
        <div className='hidden group-hover:flex items-center gap-x-1 sm:gap-x-2 absolute p-1 -top-2 right-3 sm:right-5 bg-white dark:bg-zinc-800 border rounded-sm shadow-lg'>
          {canEditMessage && (
            <ActionTooltip label='Edit'>
              <Edit
                onClick={() => setIsEditing(true)}
                className='cursor-pointer w-4 h-4 text-zinc-500 hover:text-zinc-600 dark:hover:text-zinc-300 transition touch-manipulation'
              />
            </ActionTooltip>
          )}
          <ActionTooltip label='Delete'>
            <Trash
              onClick={() =>
                onOpen('deleteMessage', {
                  apiUrl: `${socketUrl}/${id}`,
                  query: socketQuery,
                })
              }
              className='cursor-pointer w-4 h-4 text-zinc-500 hover:text-zinc-600 dark:hover:text-zinc-300 transition touch-manipulation'
            />
          </ActionTooltip>
        </div>
      )}
    </div>
  );
}
>>>>>>> 6ef40c81
<|MERGE_RESOLUTION|>--- conflicted
+++ resolved
@@ -1,258 +1,3 @@
-<<<<<<< HEAD
-'use client';
-
-import { ActionTooltip } from '@/components/ui/action-tooltip';
-import { Button } from '@/components/ui/button';
-import { Form, FormControl, FormField, FormItem } from '@/components/ui/form';
-import { Input } from '@/components/ui/input';
-import { UserAvatar } from '@/components/user/user-avatar';
-import { cn } from '@/lib/utils';
-import { useStore } from '@/store/store';
-import { zodResolver } from '@hookform/resolvers/zod';
-import { Member, MemberRole, Profile } from '@prisma/client';
-import { secureAxiosPatch } from '@/lib/csrf-client';
-import { Edit, FileText, ShieldAlert, ShieldCheck, Trash } from 'lucide-react';
-import Image from 'next/image';
-import { useParams, useRouter } from 'next/navigation';
-import qs from 'query-string';
-import { useEffect, useState } from 'react';
-import { useForm } from 'react-hook-form';
-import z from 'zod';
-
-interface ChatItemProps {
-  id: string;
-  content: string;
-  member: Member & { profile: Profile };
-  timestamp: string;
-  fileUrl: string | null;
-  deleted: boolean;
-  currentMember: Member;
-  isUpdated: boolean;
-  updateApiUrl: string;
-  paramKey: 'channelId' | 'conversationId';
-  paramValue: string;
-}
-
-const roleIconMap = {
-  GUEST: null,
-  ADMIN: <ShieldAlert className='w-4 h-4 ml-2 text-rose-500' />,
-  MODERATOR: <ShieldCheck className='w-4 ml-2 h-4 text-indigo-500' />,
-};
-
-const formSchema = z.object({
-  content: z.string().min(1),
-});
-
-export function ChatItem({
-  id,
-  content,
-  member,
-  timestamp,
-  fileUrl,
-  deleted,
-  currentMember,
-  isUpdated,
-  updateApiUrl,
-  paramKey,
-  paramValue,
-}: ChatItemProps) {
-  const [isEditing, setIsEditing] = useState(false);
-  const onOpen = useStore.use.onOpen();
-  const router = useRouter();
-  const params = useParams();
-
-  const isAdmin = currentMember.role === MemberRole.ADMIN;
-  const isModerator = currentMember.role === MemberRole.MODERATOR;
-  const isOwner = currentMember.id === member.id;
-  const canDeleteMessage = !deleted && (isAdmin || isModerator || isOwner);
-  const canEditMessage = !deleted && isOwner && !fileUrl;
-  const isPDF = fileUrl?.endsWith('.pdf') && fileUrl;
-  const isImage = fileUrl && !isPDF;
-
-  const form = useForm<z.infer<typeof formSchema>>({
-    resolver: zodResolver(formSchema),
-    defaultValues: {
-      content: content,
-    },
-  });
-
-  useEffect(() => {
-    form.reset({
-      content: content,
-    });
-  }, [content, form]);
-
-  useEffect(() => {
-    const handleKeyDown = (event: any) => {
-      if (event.key === 'Escape' || event.keyCode === 27) {
-        setIsEditing(false);
-      }
-    };
-    window.addEventListener('keydown', handleKeyDown);
-
-    return () => window.removeEventListener('keydown', handleKeyDown);
-  }, []);
-
-  const isLoading = form.formState.isSubmitting;
-
-  const onSubmit = async (values: z.infer<typeof formSchema>) => {
-    try {
-      const url = qs.stringifyUrl({
-        url: `${updateApiUrl}/${id}`,
-        query: {
-          [paramKey]: paramValue,
-        },
-      });
-
-      await secureAxiosPatch(url, values);
-      form.reset();
-      setIsEditing(false);
-      router.refresh();
-    } catch (error) {
-      console.log(error);
-    }
-  };
-
-  const onMemberClick = () => {
-    if (member?.id === currentMember.id) return;
-    router.push(`/servers/${params?.serverId}/conversations/${member.id}`);
-  };
-
-  return (
-    <div className='relative group flex items-center hover:bg-black/5 p-4 transition w-full'>
-      <div className='group flex gap-x-2 items-start w-full'>
-        <div
-          onClick={onMemberClick}
-          className='transition cursor-pointer hover:drop-shadow-md'
-        >
-          <UserAvatar src={member.profile.imageUrl ?? undefined} />
-        </div>
-        <div className='flex flex-col w-full'>
-          <div className='flex items-center gap-x-2'>
-            <div className='flex items-center'>
-              <p
-                onClick={onMemberClick}
-                className='font-semibold text-sm hover:underline cursor-pointer'
-              >
-                {member.profile.name}
-              </p>
-              <ActionTooltip label={member.role}>
-                {roleIconMap[member.role]}
-              </ActionTooltip>
-            </div>
-            <span className='text-xs text-zinc-500 dark:text-zinc-400'>
-              {timestamp}
-            </span>
-          </div>
-          {isImage && (
-            <a
-              href={fileUrl}
-              target='_blank'
-              rel='noreferrer noopener'
-              className='relative aspect-square rounded-md mt-2 overflow-hidden border flex items-center bg-secondary h-48 w-48'
-            >
-              <Image
-                src={fileUrl}
-                alt={content}
-                fill
-                className='object-cover'
-              />
-            </a>
-          )}
-          {isPDF && (
-            <a
-              href={fileUrl}
-              target='_blank'
-              rel='noreferrer noopener'
-              className='relative aspect-square rounded-md mt-2 overflow-hidden border flex items-center bg-secondary h-48 w-48'
-            >
-              <FileText className='w-12 h-12 text-zinc-500 dark:text-zinc-400 m-auto' />
-            </a>
-          )}
-          {!fileUrl && !isEditing && (
-            <p
-              className={cn(
-                'text-sm text-zinc-600 dark:text-zinc-300',
-                deleted &&
-                  'italic text-zinc-500 dark:text-zinc-400 text-xs mt-1'
-              )}
-            >
-              {content}
-              {isUpdated && !deleted && (
-                <span className='text-[10px] text-zinc-500 dark:text-zinc-400 '>
-                  (edited)
-                </span>
-              )}
-            </p>
-          )}
-          {!fileUrl && isEditing && (
-            <Form {...form}>
-              <form
-                onSubmit={form.handleSubmit(onSubmit)}
-                className='flex items-center w-full gap-x-2 pt-2'
-              >
-                <FormField
-                  control={form.control}
-                  name='content'
-                  render={({ field }) => (
-                    <FormItem className='flex-1'>
-                      <FormControl>
-                        <div className='relative w-full'>
-                          <Input
-                            disabled={isLoading}
-                            className='p-2 bg-zinc-200/90 dark:bg-zinc-700/75 border-none border-0 focus-visible:ring-0 focus-visible:ring-offset-0 text-zinc-600 dark:text-zinc-200'
-                            placeholder='Edited Message'
-                            autoComplete='off'
-                            spellCheck={false}
-                            autoCorrect='off'
-                            autoCapitalize='off'
-                            {...field}
-                          />
-                        </div>
-                      </FormControl>
-                    </FormItem>
-                  )}
-                />
-                <Button disabled={isLoading} size='sm' variant='default'>
-                  Save
-                </Button>
-              </form>
-              <span className='mt-1 text-[10px] text-zinc-400'>
-                Press escape to cancel , enter to save
-              </span>
-            </Form>
-          )}
-        </div>
-      </div>
-      {canDeleteMessage && (
-        <div className='hidden group-hover:flex items-center gap-x-2 absolute p-1 -top-2 right-5 bg-white dark:bg-zinc-800 border rounded-sm'>
-          {canEditMessage && (
-            <ActionTooltip label='Edit'>
-              <Edit
-                onClick={() => setIsEditing(true)}
-                className='cursor-pointer ml-auto w-4 h-4 text-zinc-500 hover:text-zinc-600 dark:hover:text-zinc-300 transition'
-              />
-            </ActionTooltip>
-          )}
-          <ActionTooltip label='Delete'>
-            <Trash
-              onClick={() =>
-                onOpen('deleteMessage', {
-                  apiUrl: `${updateApiUrl}/${id}`,
-                  query: {
-                    [paramKey]: paramValue,
-                  },
-                })
-              }
-              className='cursor-pointer ml-auto w-4 h-4 text-zinc-500 hover:text-zinc-600 dark:hover:text-zinc-300 transition'
-            />
-          </ActionTooltip>
-        </div>
-      )}
-    </div>
-  );
-}
-=======
 'use client';
 
 import { ActionTooltip } from '@/components/ui/action-tooltip';
@@ -507,5 +252,4 @@
       )}
     </div>
   );
-}
->>>>>>> 6ef40c81
+}