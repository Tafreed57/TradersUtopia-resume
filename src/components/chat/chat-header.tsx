--- conflicted
+++ resolved
@@ -1,85 +1,47 @@
-<<<<<<< HEAD
-import { ChatVideoButton } from '@/components/chat/chat-video-button';
-import { MobileToggle } from '@/components/mobile-toggle';
-
-import { UserAvatar } from '@/components/user/user-avatar';
-import { Hash } from 'lucide-react';
-interface ChatHeaderProps {
-  name: string;
-  type: 'conversation' | 'channel';
-  imageUrl?: string;
-  serverId: string;
-}
-
-export async function ChatHeader({
-  name,
-  type,
-  imageUrl,
-  serverId,
-}: ChatHeaderProps) {
-  return (
-    <div className='text-md font-semibold px-3 flex items-center h-12 border-neutral-200 dark:border-neutral-800 border-b-2 '>
-      {await MobileToggle({ serverId })}
-      {type === 'channel' && (
-        <Hash className='w-5 h-5 text-zinc-500 dark:text-zinc-400 mr-2' />
-      )}
-      {type === 'conversation' && (
-        <UserAvatar src={imageUrl} className='h-8 w-8 md:h-8 md:w-8 mr-2' />
-      )}
-      <p className='text-md font-semibold text-black dark:text-white'>{name}</p>
-      <div className='ml-auto flex items-center'>
-        {type === 'conversation' && <ChatVideoButton />}
-        <div className='text-xs text-green-600 font-medium'>Online</div>
-      </div>
-    </div>
-  );
-}
-=======
-import { ChatVideoButton } from '@/components/chat/chat-video-button';
-import { MobileToggle } from '@/components/mobile-toggle';
-import { SocketIndicator } from '@/components/socket-indicator';
-import { UserAvatar } from '@/components/user/user-avatar';
-import { Hash } from 'lucide-react';
-interface ChatHeaderProps {
-  name: string;
-  type: 'conversation' | 'channel';
-  imageUrl?: string;
-  serverId: string;
-}
-
-export async function ChatHeader({
-  name,
-  type,
-  imageUrl,
-  serverId,
-}: ChatHeaderProps) {
-  return (
-    <div className='text-sm sm:text-md font-semibold px-3 sm:px-4 flex items-center h-14 sm:h-16 border-neutral-200 dark:border-neutral-800 border-b-2 bg-white/95 dark:bg-[#313338]/95 backdrop-blur-sm touch-manipulation'>
-      <div className='flex items-center gap-2 sm:gap-3 flex-1 min-w-0'>
-        {await MobileToggle({ serverId })}
-        {type === 'channel' && (
-          <Hash className='w-4 h-4 sm:w-5 sm:h-5 text-zinc-500 dark:text-zinc-400 flex-shrink-0' />
-        )}
-        {type === 'conversation' && (
-          <UserAvatar
-            src={imageUrl}
-            className='h-7 w-7 sm:h-8 sm:w-8 flex-shrink-0'
-          />
-        )}
-        <p className='text-sm sm:text-md font-semibold text-black dark:text-white truncate'>
-          {type === 'channel' ? `#${name}` : name}
-        </p>
-      </div>
-
-      <div className='flex items-center gap-1 sm:gap-2 flex-shrink-0'>
-        {type === 'conversation' && (
-          <div className='hidden sm:block'>
-            <ChatVideoButton />
-          </div>
-        )}
-        <SocketIndicator />
-      </div>
-    </div>
-  );
-}
->>>>>>> 6ef40c81
+import { ChatVideoButton } from '@/components/chat/chat-video-button';
+import { MobileToggle } from '@/components/mobile-toggle';
+import { SocketIndicator } from '@/components/socket-indicator';
+import { UserAvatar } from '@/components/user/user-avatar';
+import { Hash } from 'lucide-react';
+interface ChatHeaderProps {
+  name: string;
+  type: 'conversation' | 'channel';
+  imageUrl?: string;
+  serverId: string;
+}
+
+export async function ChatHeader({
+  name,
+  type,
+  imageUrl,
+  serverId,
+}: ChatHeaderProps) {
+  return (
+    <div className='text-sm sm:text-md font-semibold px-3 sm:px-4 flex items-center h-14 sm:h-16 border-neutral-200 dark:border-neutral-800 border-b-2 bg-white/95 dark:bg-[#313338]/95 backdrop-blur-sm touch-manipulation'>
+      <div className='flex items-center gap-2 sm:gap-3 flex-1 min-w-0'>
+        {await MobileToggle({ serverId })}
+        {type === 'channel' && (
+          <Hash className='w-4 h-4 sm:w-5 sm:h-5 text-zinc-500 dark:text-zinc-400 flex-shrink-0' />
+        )}
+        {type === 'conversation' && (
+          <UserAvatar
+            src={imageUrl}
+            className='h-7 w-7 sm:h-8 sm:w-8 flex-shrink-0'
+          />
+        )}
+        <p className='text-sm sm:text-md font-semibold text-black dark:text-white truncate'>
+          {type === 'channel' ? `#${name}` : name}
+        </p>
+      </div>
+
+      <div className='flex items-center gap-1 sm:gap-2 flex-shrink-0'>
+        {type === 'conversation' && (
+          <div className='hidden sm:block'>
+            <ChatVideoButton />
+          </div>
+        )}
+        <SocketIndicator />
+      </div>
+    </div>
+  );
+}