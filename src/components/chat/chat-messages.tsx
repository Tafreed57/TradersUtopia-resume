--- conflicted
+++ resolved
@@ -1,133 +1,3 @@
-<<<<<<< HEAD
-'use client';
-
-import { ChatItem } from '@/components/chat/chat-item';
-import { ChatWelcome } from '@/components/chat/chat-welcome';
-import { useChatQuery } from '@/hooks/use-chat-query';
-import { useChatScroll } from '@/hooks/use-chat-scroll';
-import { useChatPolling } from '@/hooks/use-chat-polling';
-import { MessagesWithMemberWithProfile } from '@/types/server';
-import { Member } from '@prisma/client';
-import { format } from 'date-fns';
-import { Loader2, ServerCrash } from 'lucide-react';
-import { ElementRef, Fragment, useRef } from 'react';
-
-const DATE_FORMAT = 'd MMM yyyy, HH:mm';
-
-interface ChatMessagesProps {
-  name: string;
-  member: Member;
-  chatId: string;
-  apiUrl: string;
-  paramKey: 'channelId' | 'conversationId';
-  paramValue: string;
-  type: 'channel' | 'conversation';
-}
-
-export function ChatMessages({
-  name,
-  member,
-  chatId,
-  apiUrl,
-  paramKey,
-  paramValue,
-  type,
-}: ChatMessagesProps) {
-  const queryKey = `chat:${chatId}`;
-  const chatRef = useRef<ElementRef<'div'>>(null);
-  const bottomRef = useRef<ElementRef<'div'>>(null);
-
-  const { data, fetchNextPage, hasNextPage, isFetchingNextPage, status } =
-    useChatQuery({
-      apiUrl,
-      paramKey,
-      paramValue,
-      queryKey: `chat:${chatId}`,
-    });
-
-  const latestMessageId =
-    data?.pages?.[0]?.items?.[data?.pages?.[0]?.items?.length - 1]?.id;
-
-  // Use polling for real-time updates instead of sockets
-  useChatPolling({ queryKey });
-
-  useChatScroll({
-    chatRef,
-    bottomRef,
-    loadMore: fetchNextPage,
-    shouldLoadMore: !isFetchingNextPage && !!hasNextPage,
-    latestMessageId: latestMessageId,
-  });
-
-  if (status === 'pending') {
-    return (
-      <div className='flex-1 justify-center flex flex-col items-center'>
-        <Loader2 className='h-7 w-7 text-zinc-500 animate-spin my-4' />
-        <p className='text-xs dark:text-zinc-400 text-zinc-500'>
-          Loading messages...
-        </p>
-      </div>
-    );
-  }
-  if (status === 'error') {
-    return (
-      <div className='flex-1 justify-center flex flex-col items-center'>
-        <ServerCrash className='h-7 w-7 text-zinc-500  my-4' />
-        <p className='text-xs dark:text-zinc-400 text-zinc-500'>
-          Failed to load messages.
-        </p>
-      </div>
-    );
-  }
-  return (
-    <div ref={chatRef} className='flex-1  flex flex-col py-4 overflow-y-auto'>
-      {!hasNextPage && <div className='flex-1' />}
-      {!hasNextPage && <ChatWelcome type={type} name={name} />}
-      {hasNextPage && (
-        <div className='flex justify-center'>
-          {isFetchingNextPage ? (
-            <Loader2 className='h-6 w-6 text-zinc-500 animate-spin my-4' />
-          ) : (
-            <button
-              onClick={() => fetchNextPage()}
-              className='text-zinc-500 hover:text-zinc-600 dark:text-zinc-400 text-xs my-4 dark:hover:text-zinc-300 transition'
-            >
-              Load previous messages
-            </button>
-          )}
-        </div>
-      )}
-      <div className='flex flex-col-reverse mt-auto '>
-        {data?.pages?.map((group, index) => (
-          <Fragment key={index}>
-            {group.items.map((message: MessagesWithMemberWithProfile) => (
-              <ChatItem
-                key={message.id}
-                id={message.id}
-                currentMember={member}
-                member={message.member}
-                isUpdated={message.updatedAt !== message.createdAt}
-                content={message.content}
-                fileUrl={message.fileUrl}
-                deleted={message.deleted}
-                timestamp={format(new Date(message.createdAt), DATE_FORMAT)}
-                updateApiUrl={
-                  paramKey === 'channelId'
-                    ? '/api/messages'
-                    : '/api/direct-messages'
-                }
-                paramKey={paramKey}
-                paramValue={paramValue}
-              />
-            ))}
-          </Fragment>
-        ))}
-      </div>
-      <div ref={bottomRef}></div>
-    </div>
-  );
-}
-=======
 'use client';
 
 import { ChatItem } from '@/components/chat/chat-item';
@@ -255,5 +125,4 @@
       <div ref={bottomRef}></div>
     </div>
   );
-}
->>>>>>> 6ef40c81
+}