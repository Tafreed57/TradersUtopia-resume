'use client';

import { ChatItem } from '@/components/chat/chat-item';
import { ChatWelcome } from '@/components/chat/chat-welcome';
import { useChatScroll } from '@/hooks/use-chat-scroll';
import { sourceChannelMap } from '@/lib/channel-mapping';
import { MessagesWithMemberWithProfile } from '@/types/server';
import { useInfiniteQuery } from '@tanstack/react-query';
import { Member } from '@prisma/client';
import { format } from 'date-fns';
import { Loader2, ServerCrash } from 'lucide-react';
import { ElementRef, Fragment, useRef } from 'react';
import qs from 'query-string';

const DATE_FORMAT = 'd MMM yyyy, HH:mm';

interface ChatMessagesProps {
  name: string;
  member: Member;
  chatId: string;
  apiUrl: string;
  socketUrl: string;
  socketQuery: Record<string, string>;
  paramKey: 'channelId';
  paramValue: string;
  type: 'channel';
}

export function ChatMessages({
  name,
  member,
  chatId,
  apiUrl,
  socketUrl,
  socketQuery,
  paramKey,
  paramValue,
  type,
}: ChatMessagesProps) {
  const queryKey = `chat:${chatId}`;
  const addKey = `chat:${chatId}/messages`;
  const updateKey = `chat:${chatId}/messages:update`;
  const chatRef = useRef<ElementRef<'div'>>(null);
  const bottomRef = useRef<ElementRef<'div'>>(null);

  const isSourceChannel = Object.keys(sourceChannelMap).includes(name);

  const fetchMessages = async ({ pageParam = undefined }) => {
    const url = isSourceChannel
      ? qs.stringifyUrl({
          url: `/api/source-messages/${name}`,
          query: {
            cursor: pageParam,
          },
        })
      : qs.stringifyUrl(
          {
            url: apiUrl,
            query: {
              [paramKey]: paramValue,
              cursor: pageParam,
            },
          },
          { skipNull: true }
        );

    const res = await fetch(url);
    return res.json();
  };

  const { data, fetchNextPage, hasNextPage, isFetchingNextPage, status } =
    useInfiniteQuery({
      initialPageParam: undefined,
      queryKey: [isSourceChannel ? `${queryKey}:source` : queryKey],
      queryFn: fetchMessages,
      getNextPageParam: lastPage => lastPage?.nextCursor,
      refetchInterval: isSourceChannel ? 30000 : 5000,
      staleTime: 1000,
    });

  const latestMessageId =
    data?.pages?.[0]?.items?.[data?.pages?.[0]?.items?.length - 1]?.id;

  useChatScroll({
    chatRef,
    bottomRef,
    loadMore: fetchNextPage,
    shouldLoadMore: !isFetchingNextPage && !!hasNextPage,
    latestMessageId: latestMessageId,
  });

  if (status === 'pending') {
    return (
      <div className='flex-1 justify-center flex flex-col items-center p-6 sm:p-8'>
        <div className='flex items-center justify-center w-16 h-16 rounded-2xl bg-gradient-to-br from-blue-500/20 to-purple-600/20 border border-blue-400/30 backdrop-blur-sm mb-4'>
          <Loader2 className='h-8 w-8 text-blue-400 animate-spin' />
        </div>
        <p className='text-sm sm:text-base text-gray-300 text-center font-medium'>
          Loading messages...
        </p>
        <p className='text-xs text-gray-500 text-center mt-1'>
          Please wait while we fetch your messages
        </p>
      </div>
    );
  }

  if (status === 'error') {
    return (
      <div className='flex-1 justify-center flex flex-col items-center p-6 sm:p-8'>
        <div className='flex items-center justify-center w-16 h-16 rounded-2xl bg-gradient-to-br from-red-500/20 to-rose-600/20 border border-red-400/30 backdrop-blur-sm mb-4'>
          <ServerCrash className='h-8 w-8 text-red-400' />
        </div>
        <p className='text-sm sm:text-base text-gray-300 text-center font-medium'>
          Failed to load messages
        </p>
        <p className='text-xs text-gray-500 text-center mt-1'>
          There was an error loading the channel messages
        </p>
      </div>
    );
  }

  return (
    <div
      ref={chatRef}
      className='flex-1 flex flex-col py-4 overflow-y-auto scrollbar-hide'
    >
      {!hasNextPage && <div className='flex-1' />}
      {!hasNextPage && <ChatWelcome type={type} name={name} />}
      {hasNextPage && (
        <div className='flex justify-center mb-4'>
          {isFetchingNextPage ? (
            <div className='flex items-center gap-2 px-4 py-2 rounded-xl bg-gradient-to-r from-gray-800/50 to-gray-700/50 border border-gray-600/30 backdrop-blur-sm'>
              <Loader2 className='h-4 w-4 text-blue-400 animate-spin' />
              <span className='text-sm text-gray-300 font-medium'>
                Loading...
              </span>
            </div>
          ) : (
            <button
              onClick={() => fetchNextPage()}
<<<<<<< HEAD
              className='text-zinc-500 hover:text-zinc-600 text-xs my-4 transition'
=======
              className='group px-4 py-2 rounded-xl bg-gradient-to-r from-gray-800/50 to-gray-700/50 border border-gray-600/30 backdrop-blur-sm hover:from-blue-600/20 hover:to-purple-600/20 hover:border-blue-400/50 transition-all duration-300 text-sm text-gray-300 hover:text-white font-medium hover:shadow-lg hover:shadow-blue-400/10'
>>>>>>> c772320e
            >
              Load previous messages
            </button>
          )}
        </div>
      )}
      <div className='flex flex-col-reverse mt-auto px-2'>
        {data?.pages?.map((group, index) => (
          <Fragment key={index}>
            {group.items.map((message: MessagesWithMemberWithProfile) => (
              <ChatItem
                key={message.id}
                id={message.id}
                currentMember={member}
                member={message.member}
                isUpdated={message.updatedAt !== message.createdAt}
                content={message.content}
                fileUrl={message.fileUrl}
                deleted={message.deleted}
                timestamp={format(new Date(message.createdAt), DATE_FORMAT)}
                socketUrl={socketUrl}
                socketQuery={socketQuery}
              />
            ))}
          </Fragment>
        ))}
      </div>
      <div ref={bottomRef}></div>
    </div>
  );
}<|MERGE_RESOLUTION|>--- conflicted
+++ resolved
@@ -140,11 +140,7 @@
           ) : (
             <button
               onClick={() => fetchNextPage()}
-<<<<<<< HEAD
-              className='text-zinc-500 hover:text-zinc-600 text-xs my-4 transition'
-=======
               className='group px-4 py-2 rounded-xl bg-gradient-to-r from-gray-800/50 to-gray-700/50 border border-gray-600/30 backdrop-blur-sm hover:from-blue-600/20 hover:to-purple-600/20 hover:border-blue-400/50 transition-all duration-300 text-sm text-gray-300 hover:text-white font-medium hover:shadow-lg hover:shadow-blue-400/10'
->>>>>>> c772320e
             >
               Load previous messages
             </button>
