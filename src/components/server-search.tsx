--- conflicted
+++ resolved
@@ -61,18 +61,11 @@
   return (
     <>
       <button
-<<<<<<< HEAD
-        onClick={() => setOpen(true)} className="group px-2 py-2 rounded-md flex items-center gap-x-2 w-full hover:bg-zinc-700/10 transition"
-      >
-        <Search className="w-4 h-4 text-zinc-500" />
-        <p className="font-semibold text-sm text-zinc-500 group-hover:text-zinc-600 transition">
-=======
         onClick={() => setOpen(true)}
         className='group px-2 py-2 rounded-md flex items-center gap-x-2 w-full hover:bg-zinc-700/10 dark:hover:bg-zinc-700/50 transition'
       >
         <Search className='w-4 h-4 text-zinc-500 dark:text-zinc-400' />
         <p className='font-semibold text-sm text-zinc-500 dark:text-zinc-400 group-hover:text-zinc-600 dark:group-hover:text-zinc-300 transition'>
->>>>>>> 4faffc02
           Search
         </p>
         <kbd className='pointer-events-none inline-flex h-5 select-none items-center gap-1 rounded border bg-muted px-1.5 font-mono text-[10px] font-medium text-muted-foreground ml-auto'>
