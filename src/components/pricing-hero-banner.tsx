--- conflicted
+++ resolved
@@ -11,19 +11,6 @@
         <div className='absolute -bottom-10 -left-10 w-40 h-40 bg-orange-500/10 rounded-full blur-2xl animate-pulse delay-1000'></div>
       </div>
 
-<<<<<<< HEAD
-      <div className='container-mobile py-2 sm:py-3 relative z-10'>
-        <div className='flex flex-col md:flex-row items-center justify-center gap-2 sm:gap-4 text-center'>
-          {/* Enhanced Offer Text */}
-          <div className='flex flex-col sm:flex-row items-center gap-2 sm:gap-3'>
-            <div className='flex items-center gap-2 bg-red-800/40 rounded-full px-3 py-1 sm:px-4 sm:py-1.5 border border-red-300/30 backdrop-blur-sm'>
-              <div className='w-1.5 h-1.5 sm:w-2 sm:h-2 bg-red-200 rounded-full animate-pulse shadow-lg shadow-red-200/50'></div>
-              <span className='text-red-100 font-bold text-xs uppercase tracking-wider'>
-                🔥 LIMITED TIME OFFER
-              </span>
-            </div>
-            <span className='text-white font-bold text-xs sm:text-sm md:text-base bg-gradient-to-r from-white to-gray-100 bg-clip-text text-transparent'>
-=======
       <div className='container-mobile py-1 sm:py-2 relative z-10'>
         <div className='flex flex-col md:flex-row items-center justify-center gap-1 sm:gap-3 text-center'>
           {/* Left Side - Offer Text */}
@@ -35,23 +22,10 @@
               </span>
             </div>
             <span className='text-white font-bold text-xs sm:text-sm md:text-base'>
->>>>>>> 4faffc02
               Lock in current pricing before increase
             </span>
           </div>
 
-<<<<<<< HEAD
-          {/* Enhanced Countdown Timer */}
-          <div className='bg-gradient-to-r from-red-800/50 to-orange-800/50 rounded-lg px-3 sm:px-4 py-2 sm:py-2.5 border border-red-300/30 backdrop-blur-sm shadow-lg'>
-            <CountdownTimer initialMinutes={47} initialSeconds={33} />
-          </div>
-
-          {/* Enhanced Price Info */}
-          <div className='text-red-100 text-xs sm:text-sm font-medium bg-red-800/40 rounded-full px-3 py-1 sm:px-4 sm:py-1.5 border border-red-300/30 backdrop-blur-sm'>
-            <span className='hidden sm:inline'>⚡ Next price increase: </span>
-            <span className='sm:hidden'>⚡ Next: </span>
-            <span className='font-bold text-yellow-200'>$199/month</span>
-=======
           {/* Center - Countdown Timer */}
           <div className='flex items-center'>
             <div className='bg-gradient-to-r from-red-800/50 to-orange-800/50 rounded px-2 sm:px-3 py-1 sm:py-1.5 border border-red-300/30 backdrop-blur-sm'>
@@ -64,7 +38,6 @@
             <span className='hidden sm:inline'>Next price increase: </span>
             <span className='sm:hidden'>Next: </span>
             <span className='font-bold text-white'>$199/month</span>
->>>>>>> 4faffc02
           </div>
         </div>
       </div>
