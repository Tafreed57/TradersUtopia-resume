'use client';

import { useState, useEffect } from 'react';
import { useUser } from '@clerk/nextjs';
import { useRouter } from 'next/navigation';
import { Button } from '@/components/ui/button';
import { LogIn, Loader2, ChevronRight } from 'lucide-react';

interface SubscriptionSmartEntryProps {
  customContent?: string;
}

export function SubscriptionSmartEntry({
  customContent,
}: SubscriptionSmartEntryProps) {
  const { isLoaded, isSignedIn, user } = useUser();
  const router = useRouter();
  const [isProcessing, setIsProcessing] = useState(false);
  const [hasSubscription, setHasSubscription] = useState<boolean | null>(null);
  const [hasChecked, setHasChecked] = useState(false);

  // Check subscription status when user loads - ONLY ONCE
  useEffect(() => {
    if (isLoaded && isSignedIn && !hasChecked) {
      checkSubscriptionStatus();
    }
  }, [isLoaded, isSignedIn, hasChecked]);

  const checkSubscriptionStatus = async () => {
    setHasChecked(true); // Mark as checked immediately to prevent re-runs

    try {
      const response = await fetch('/api/check-product-subscription', {
        method: 'POST',
        headers: {
          'Content-Type': 'application/json',
        },
        body: JSON.stringify({
          allowedProductIds: ['prod_SWIyAf2tfVrJao'],
        }),
      });

      if (response.ok) {
        const result = await response.json();
        setHasSubscription(result.hasAccess);
        console.log(
          '✅ Subscription check result:',
          result.hasAccess
            ? 'Active subscription found'
            : 'No active subscription'
        );
      } else {
        setHasSubscription(false);
        console.log('❌ Subscription check failed');
      }
    } catch (error) {
      console.error('❌ Error checking subscription:', error);
      setHasSubscription(false);
    }
  };

  const handleClick = async () => {
    if (isProcessing) return;

    setIsProcessing(true);

    try {
      if (!isSignedIn) {
        // Not signed in - redirect to sign up
        console.log('📍 Redirecting to sign-up...');
        router.push('/sign-up');
        return;
      }

      // User is signed in - route based on subscription
      if (hasSubscription) {
        // Has subscription - go to server
        console.log('🔍 User has subscription, accessing server...');

        const serverResponse = await fetch('/api/servers/ensure-default', {
          method: 'POST',
          headers: {
            'Content-Type': 'application/json',
          },
        });

        if (serverResponse.ok) {
          const serverResult = await serverResponse.json();
          console.log('✅ Server access ensured, redirecting to server');
          router.push(`/servers/${serverResult.server.id}`);
        } else {
          console.log('❌ Server access failed');
          router.push('/pricing');
        }
      } else {
        // No subscription - go to pricing
        console.log('📍 No subscription found, redirecting to pricing...');
        router.push('/pricing');
      }
    } catch (error) {
      console.error('❌ Error in handleClick:', error);
      router.push('/pricing');
    } finally {
      setTimeout(() => {
        setIsProcessing(false);
      }, 1000);
    }
  };

  if (!isLoaded || (!hasChecked && isSignedIn)) {
    return (
      <Button
<<<<<<< HEAD
        size="lg"
        disabled className="bg-gradient-to-r from-yellow-500 to-yellow-600 text-black px-6 sm:px-8 md:px-12 py-4 sm:py-6 text-lg sm:text-xl font-bold rounded-lg opacity-50 border border-yellow-400/50 w-full sm:w-auto"
=======
        size='lg'
        disabled
        className='bg-gradient-to-r from-yellow-500 to-yellow-600 text-black px-6 sm:px-8 md:px-12 py-4 sm:py-6 text-lg sm:text-xl font-bold rounded-lg opacity-50 border border-yellow-400/50 w-full sm:w-auto'
>>>>>>> 4faffc02
      >
        <Loader2 className='h-4 h-4 sm:h-5 sm:w-5 animate-spin mr-2' />
        <span className='hidden xs:inline'>Checking access...</span>
        <span className='xs:hidden'>Loading...</span>
      </Button>
    );
  }

  const buttonText =
    customContent ||
    (!isSignedIn
      ? 'Access Trading Platform'
      : hasSubscription
        ? 'Access Trading Platform'
        : 'Get Access - View Pricing');

  const buttonClass = !isSignedIn
    ? 'bg-gradient-to-r from-yellow-500 to-yellow-600 hover:from-yellow-600 hover:to-yellow-700 text-black border border-yellow-400/50'
    : hasSubscription
      ? 'bg-gradient-to-r from-green-600 to-green-700 hover:from-green-700 hover:to-green-800 text-white border border-green-500/50'
      : 'bg-gradient-to-r from-blue-600 to-blue-700 hover:from-blue-700 hover:to-blue-800 text-white border border-blue-500/50';

  return (
    <Button
      size='lg'
      onClick={handleClick}
      disabled={isProcessing}
      className={`${buttonClass} px-6 sm:px-8 md:px-12 py-4 sm:py-6 text-lg sm:text-xl font-bold rounded-lg transition-all duration-200 transform hover:scale-105 shadow-2xl disabled:opacity-70 disabled:cursor-not-allowed disabled:transform-none w-full sm:w-auto`}
    >
      {isProcessing ? (
        <div className='flex items-center gap-2'>
          <Loader2 className='h-4 h-4 sm:h-5 sm:w-5 animate-spin' />
          <span className='hidden sm:inline'>
            {!isSignedIn
              ? 'Redirecting...'
              : hasSubscription
                ? 'Accessing Trading Platform...'
                : 'Loading Pricing...'}
          </span>
          <span className='sm:hidden'>Loading...</span>
        </div>
      ) : (
        <div className='flex items-center gap-2'>
          {!isSignedIn ? (
            <LogIn className='h-4 h-4 sm:h-5 sm:w-5' />
          ) : (
            <ChevronRight className='h-4 h-4 sm:h-5 sm:w-5' />
          )}
          <span className='hidden sm:inline'>{buttonText}</span>
          <span className='sm:hidden'>
            {!isSignedIn
              ? 'Access Platform'
              : hasSubscription
                ? 'Access Platform'
                : 'View Pricing'}
          </span>
        </div>
      )}
    </Button>
  );
}<|MERGE_RESOLUTION|>--- conflicted
+++ resolved
@@ -110,14 +110,9 @@
   if (!isLoaded || (!hasChecked && isSignedIn)) {
     return (
       <Button
-<<<<<<< HEAD
-        size="lg"
-        disabled className="bg-gradient-to-r from-yellow-500 to-yellow-600 text-black px-6 sm:px-8 md:px-12 py-4 sm:py-6 text-lg sm:text-xl font-bold rounded-lg opacity-50 border border-yellow-400/50 w-full sm:w-auto"
-=======
         size='lg'
         disabled
         className='bg-gradient-to-r from-yellow-500 to-yellow-600 text-black px-6 sm:px-8 md:px-12 py-4 sm:py-6 text-lg sm:text-xl font-bold rounded-lg opacity-50 border border-yellow-400/50 w-full sm:w-auto'
->>>>>>> 4faffc02
       >
         <Loader2 className='h-4 h-4 sm:h-5 sm:w-5 animate-spin mr-2' />
         <span className='hidden xs:inline'>Checking access...</span>
