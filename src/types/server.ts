--- conflicted
+++ resolved
@@ -1,32 +1,9 @@
-<<<<<<< HEAD
-import { Member, Profile, Message, Server } from '@prisma/client';
-
-export type ServerWithMembersWithProfiles = Server & {
-  members: (Member & { profile: Profile })[];
-};
-
-export type MessagesWithMemberWithProfile = Message & {
-  member: Member & { profile: Profile };
-};
-=======
-import { Member, Profile, Message, Server } from "@prisma/client";
-import { NextApiResponse } from "next";
-import { Server as NetServer, Socket } from "node:net";
-import { Server as SocketIOServer } from "socket.io";
-
-export type ServerWithMembersWithProfiles = Server & {
-  members: (Member & { profile: Profile })[];
-};
-
-export type NextApiResponseServerIo = NextApiResponse & {
-  socket: Socket & {
-    server: NetServer & {
-      io: SocketIOServer;
-    };
-  };
-};
-
-export type MessagesWithMemberWithProfile = Message & {
-  member: Member & { profile: Profile };
-};
->>>>>>> 6ef40c81
+import { Member, Profile, Message, Server } from '@prisma/client';
+
+export type ServerWithMembersWithProfiles = Server & {
+  members: (Member & { profile: Profile })[];
+};
+
+export type MessagesWithMemberWithProfile = Message & {
+  member: Member & { profile: Profile };
+};