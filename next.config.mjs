/** @type {import('next').NextConfig} */
const nextConfig = {
  // ✅ MEMORY: Optimize build performance and memory usage
  swcMinify: true,
  compiler: {
    removeConsole: process.env.NODE_ENV === 'production',
  },

  // ✅ MEMORY: Optimize output and reduce memory footprint
  output: 'standalone',
  generateEtags: false,
  trailingSlash: false,

  // ✅ MEMORY: Reduce bundle analyzer overhead
  productionBrowserSourceMaps: false,

  // ✅ SECURITY: Comprehensive security headers
  async headers() {
    return [
      {
        source: '/(.*)',
        headers: [
          // ✅ SECURITY: Prevent clickjacking attacks (allow same origin for our own content)
          {
            key: 'X-Frame-Options',
            value: 'SAMEORIGIN',
          },
          // ✅ SECURITY: Prevent MIME type sniffing
          {
            key: 'X-Content-Type-Options',
            value: 'nosniff',
          },
          // ✅ SECURITY: Control referrer information
          {
            key: 'Referrer-Policy',
            value: 'strict-origin-when-cross-origin',
          },
          // ✅ SECURITY: Prevent XSS attacks
          {
            key: 'X-XSS-Protection',
            value: '1; mode=block',
          },
          // ✅ SECURITY: Control resource loading (Content Security Policy)
          {
            key: 'Content-Security-Policy',
            value: [
              "default-src 'self'",
              "script-src 'self' 'unsafe-inline' 'unsafe-eval' https://clerk.com https://*.clerk.com https://*.clerk.accounts.dev https://cdn.jsdelivr.net https://www.google.com https://www.gstatic.com https://www.recaptcha.net https://hcaptcha.com https://*.hcaptcha.com https://challenges.cloudflare.com",
              "style-src 'self' 'unsafe-inline' https://fonts.googleapis.com https://www.gstatic.com https://hcaptcha.com https://*.hcaptcha.com",
              "font-src 'self' https://fonts.gstatic.com https://www.gstatic.com",
              "img-src 'self' data: https: blob:",
              "media-src 'self' https:",
              "connect-src 'self' https: wss: blob:",
              "frame-src 'self' https://clerk.com https://*.clerk.com https://*.clerk.accounts.dev https://www.google.com https://www.recaptcha.net https://hcaptcha.com https://*.hcaptcha.com https://challenges.cloudflare.com https://www.youtube.com https://youtube.com https://*.youtube.com",
              "worker-src 'self' blob:",
              "object-src 'none'",
              "base-uri 'self'",
              "form-action 'self'",
            ].join('; '),
          },
          // ✅ SECURITY: Enforce HTTPS (only in production)
          ...(process.env.NODE_ENV === 'production'
            ? [
                {
                  key: 'Strict-Transport-Security',
                  value: 'max-age=31536000; includeSubDomains; preload',
                },
              ]
            : []),
          // ✅ SECURITY: Permissions policy
          {
            key: 'Permissions-Policy',
            value: [
              'camera=()',
              'microphone=()',
              'geolocation=()',
              'payment=()',
              'usb=()',
              'magnetometer=()',
              'gyroscope=()',
              'accelerometer=()',
            ].join(', '),
          },
        ],
      },
    ];
  },

  // ✅ WEBPACK: Handle server-only modules and optimize memory
  webpack: (config, { isServer, dev }) => {
    // ✅ MEMORY: Optimize webpack for production builds only
    if (!dev && !isServer) {
      config.optimization = {
        ...config.optimization,
        splitChunks: {
          chunks: 'all',
          maxInitialRequests: 25,
          maxSize: 244000,
          cacheGroups: {
            default: false,
            vendors: false,
            // Vendor chunk
            vendor: {
              name: 'vendors',
              chunks: 'all',
              test: /node_modules/,
              priority: 20,
            },
            // Common chunk
            common: {
              name: 'common',
              chunks: 'all',
              minChunks: 2,
              priority: 10,
              reuseExistingChunk: true,
            },
          },
        },
      };

      // ✅ MEMORY: Reduce memory usage with minimal stats
      config.stats = 'errors-warnings';
    }

    // Exclude server-only modules from client bundle
    if (!isServer) {
      config.resolve.fallback = {
        ...config.resolve.fallback,
        net: false,
        dns: false,
        tls: false,
        assert: false,
        path: false,
        fs: false,
        'web-push': false,
      };
    }

    return config;
  },

  // ✅ EXPERIMENTAL: Only stable features
  experimental: {
    serverComponentsExternalPackages: ['web-push', 'resend'],
  },

  images: {
    remotePatterns: [
      {
        protocol: 'https',
        hostname: 'img.clerk.com',
        port: '',
      },
      {
        protocol: 'https',
        hostname: 'utfs.io',
      },
      {
        protocol: 'https',
        hostname: 'i.imgur.com',
        port: '',
        pathname: '**',
      },
    ],
  },

<<<<<<< HEAD
  // ✅ AWS AMPLIFY: Environment variables
=======
  // AWS Amplify configuration
  trailingSlash: false,
  generateEtags: false,
  // output: 'standalone', // ✅ Temporarily disabled due to Windows symlink issues

  // ✅ AWS AMPLIFY: Force environment variables to be available
>>>>>>> c772320e
  env: {
    CLERK_SECRET_KEY: process.env.CLERK_SECRET_KEY,
    NEXT_PUBLIC_CLERK_PUBLISHABLE_KEY:
      process.env.NEXT_PUBLIC_CLERK_PUBLISHABLE_KEY,
    CLERK_ENCRYPTION_KEY: process.env.CLERK_ENCRYPTION_KEY,
  },
};

export default nextConfig;<|MERGE_RESOLUTION|>--- conflicted
+++ resolved
@@ -164,16 +164,12 @@
     ],
   },
 
-<<<<<<< HEAD
-  // ✅ AWS AMPLIFY: Environment variables
-=======
   // AWS Amplify configuration
   trailingSlash: false,
   generateEtags: false,
   // output: 'standalone', // ✅ Temporarily disabled due to Windows symlink issues
 
   // ✅ AWS AMPLIFY: Force environment variables to be available
->>>>>>> c772320e
   env: {
     CLERK_SECRET_KEY: process.env.CLERK_SECRET_KEY,
     NEXT_PUBLIC_CLERK_PUBLISHABLE_KEY:
